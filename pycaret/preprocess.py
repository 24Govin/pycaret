--- conflicted
+++ resolved
@@ -1,9 +1,6 @@
 # Module: Preprocess
 # Author: Fahad Akbar <m.akbar@queensu.ca>
 # License: MIT
-
-
-
 
 import pandas as pd
 import numpy as np
@@ -305,19 +302,14 @@
     data = data[self.final_training_columns]
 
     # just keep picking the data and keep applying to the test data set (be mindful of target variable)
-<<<<<<< HEAD
     for i in data.columns: # we are taking all the columns in test , so we dot have to worry about droping target column
       if i == self.target and ((self.ml_usecase == 'classification') and (self.learent_dtypes[self.target]=='object')):
         data[i] = self.le.transform(data[i].apply(str).astype('object'))
         data[i] = data[i].astype('int64')
       else:
+        if self.learent_dtypes[i].name == 'datetime64[ns]':
+          data[i] = pd.to_datetime(data[i], infer_datetime_format=True, utc=False, errors='coerce')
         data[i] = data[i].astype(self.learent_dtypes[i])
-=======
-    for i in data.columns: # we are taking all the columns in test , so we dot have to worry about droping target columnself.lea
-      if self.learent_dtypes[i].name == 'datetime64[ns]':
-        data[i] = pd.to_datetime(data[i], infer_datetime_format=True, utc=False, errors='coerce')
-      data[i] = data[i].astype(self.learent_dtypes[i])
->>>>>>> c65a6f83
     
     # drop time columns
     #data.drop(self.drop_time,axis=1,errors='ignore',inplace=True)
