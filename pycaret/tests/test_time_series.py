"""Module to test time_series functionality
"""
import os
import pytest

from random import choice, uniform, randint

from pycaret.internal.ensemble import _ENSEMBLE_METHODS
import numpy as np  # type: ignore
import pandas as pd  # type: ignore

from pycaret.datasets import get_data
from pycaret.internal.pycaret_experiment import TimeSeriesExperiment
from pycaret.containers.models.time_series import get_all_model_containers

pytestmark = pytest.mark.filterwarnings("ignore::UserWarning")

_BLEND_TEST_MODELS = [
    "naive",
    "poly_trend",
    "arima",
    "auto_ets",
    "lr_cds_dt",
    "en_cds_dt",
    "knn_cds_dt",
    "dt_cds_dt",
    "lightgbm_cds_dt",
]  # Test blend model functionality only in these models

#############################
#### Fixtures Start Here ####
#############################


@pytest.fixture(scope="session", name="load_data")
def load_data():
    """Load Pycaret Airline dataset."""
    data = get_data("airline")
    data = data - 400  # simulate negative values
    return data


@pytest.fixture(scope="session", name="load_setup")
def load_setup(load_data):
    """Create a TimeSeriesExperiment to test module functionalities"""
    exp = TimeSeriesExperiment()

    fh = np.arange(1, 13)
    fold = 2

    return exp.setup(
        data=load_data,
        fh=fh,
        fold=fold,
        fold_strategy="sliding",
        verbose=False,
        session_id=42,
    )


@pytest.fixture(scope="session", name="load_models")
def load_ts_models(load_setup):
    """Load all time series module models"""
    globals_dict = {
        "seed": 0,
        "n_jobs_param": -1,
        "gpu_param": False,
        "X_train": pd.DataFrame(get_data("airline")),
    }
    ts_models = get_all_model_containers(globals_dict)
    ts_experiment = load_setup
    ts_estimators = [
        ts_experiment.create_model(key)
        for key in ts_models.keys()
        if key in _BLEND_TEST_MODELS
    ]

    return ts_estimators


###########################
#### Fixtures End Here ####
###########################

##############################
#### Functions Start Here ####
##############################

# NOTE: Fixtures can not be used to parameterize tests
# https://stackoverflow.com/questions/52764279/pytest-how-to-parametrize-a-test-with-a-list-that-is-returned-from-a-fixture
# Hence, we have to create functions and create the parameterized list first
# (must happen during collect phase) before passing it to mark.parameterize.


def _get_seasonal_values():
    from pycaret.internal.utils import SeasonalPeriod

    return [(k, v.value) for k, v in SeasonalPeriod.__members__.items()]


def _check_windows():
    """Check if the system is Windows."""
    import sys

    platform = sys.platform
    is_windows = True if platform.startswith("win") else False

    return is_windows


def _return_model_names():
    """Return all model names."""
    globals_dict = {
        "seed": 0,
        "n_jobs_param": -1,
        "gpu_param": False,
        "X_train": pd.DataFrame(get_data("airline")),
    }
    model_containers = get_all_model_containers(globals_dict)

    models_to_ignore = (
        ["prophet", "ensemble_forecaster"]
        if _check_windows()
        else ["ensemble_forecaster"]
    )

    model_names_ = []
    for model_name in model_containers.keys():

        if model_name not in models_to_ignore:
            model_names_.append(model_name)

    return model_names_


def _return_model_parameters():
    """Parameterize individual models.
    Returns the model names and the corresponding forecast horizons.
    Horizons are alternately picked to be either integers or numpy arrays
    """
    model_names = _return_model_names()
    parameters = [
        (name, np.arange(1, randint(6, 24)) if i % 2 == 0 else randint(6, 24))
        for i, name in enumerate(model_names)
    ]

    return parameters


# def _check_data_for_prophet(mdl_name, data):
#     """Convert data index to DatetimeIndex"""
#     if mdl_name == "prophet":
#         data = data.to_timestamp(freq="M")
#     return data


_model_names = _return_model_names()
_model_parameters = _return_model_parameters()

############################
#### Functions End Here ####
############################


##########################
#### Tests Start Here ####
##########################


def test_check_stats(load_data):
    """Tests the check_stats functionality"""

    exp = TimeSeriesExperiment()

    fh = np.arange(1, 13)
    fold = 2
    data = load_data

    exp.setup(
        data=data,
        fh=fh,
        fold=fold,
        fold_strategy="sliding",
        verbose=False,
        session_id=42,
    )

    expected = ["Test", "Test Name", "Property", "Setting"]
    expected_small = ["Test", "Test Name", "Property"]

    results = exp.check_stats()
    index_names = list(results.index.names)
    for i, name in enumerate(expected):
        assert index_names[i] == name

    # Individual Tests
    tests = ["white_noise", "stationarity", "adf", "kpss", "normality"]
    for test in tests:
        results = exp.check_stats(test=test)
        index_names = list(results.index.names)
        for i, name in enumerate(expected):
            assert index_names[i] == name

    results = exp.check_stats(test="summary")
    index_names = list(results.index.names)
    for i, name in enumerate(expected_small):
        assert index_names[i] == name

    alpha = 0.2
    results = exp.check_stats(alpha=alpha)
    assert alpha in results.index.get_level_values("Setting")


def test_plot_model(load_data):
    """Tests the plot_model functionality"""
    exp = TimeSeriesExperiment()

    fh = np.arange(1, 13)
    fold = 2
    data = load_data

    ######################
    #### OOP Approach ####
    ######################

    exp.setup(
        data=data,
        fh=fh,
        fold=fold,
        fold_strategy="sliding",
        verbose=False,
        session_id=42,
    )

    model = exp.create_model("naive")

    print("\n\n==== ON DATA (using OOP) ====")
    exp.plot_model(system=False)
    exp.plot_model(plot="ts", system=False)
    exp.plot_model(plot="train_test_split", system=False)
    exp.plot_model(plot="cv", system=False)
    exp.plot_model(plot="acf", system=False)
    exp.plot_model(plot="pacf", system=False)
    exp.plot_model(plot="diagnostics", system=False)

    print("\n\n==== ON ESTIMATOR (using OOP) ====")
    exp.plot_model(estimator=model, system=False)
    exp.plot_model(estimator=model, plot="ts", system=False)
    exp.plot_model(estimator=model, plot="train_test_split", system=False)
    exp.plot_model(estimator=model, plot="cv", system=False)
    exp.plot_model(estimator=model, plot="forecast", system=False)

    ## Not Implemented on Residuals yet
    # exp.plot_model(estimator=model, plot="acf")
    # exp.plot_model(estimator=model, plot="pacf")
    # exp.plot_model(estimator=model, plot="residuals")

    ########################
    #### Functional API ####
    ########################
    from pycaret.time_series import setup, create_model, plot_model

    _ = setup(
        data=data, fh=fh, fold=fold, fold_strategy="expanding", session_id=42, n_jobs=-1
    )
    model = create_model("naive")

    os.environ["PYCARET_TESTING"] = "1"

    print("\n\n==== ON DATA (using Functional API) ====")
<<<<<<< HEAD
    plot_model()
    plot_model(plot="ts")
    plot_model(plot="train_test_split")
    plot_model(plot="cv")
    plot_model(plot="acf")
    plot_model(plot="pacf")
=======
    plot_model(system=False)
    plot_model(plot="ts", system=False)
    plot_model(plot="train_test_split", system=False)
    plot_model(plot="cv", system=False)
    plot_model(plot="acf", system=False)
    plot_model(plot="pacf", system=False)
    plot_model(plot="diagnostics", system=False)
>>>>>>> 748a3564

    print("\n\n==== ON ESTIMATOR (using Functional API) ====")
    plot_model(estimator=model)
    plot_model(estimator=model, plot="ts")
    plot_model(estimator=model, plot="train_test_split")
    plot_model(estimator=model, plot="cv")
    plot_model(estimator=model, plot="forecast")

    ## Not Implemented on Residuals yet
    # plot_model(estimator=model, plot="acf")
    # plot_model(estimator=model, plot="pacf")
    # plot_model(estimator=model, plot="residuals")


@pytest.mark.parametrize("seasonal_period, seasonal_value", _get_seasonal_values())
def test_setup_seasonal_period_str(load_data, seasonal_period, seasonal_value):

    exp = TimeSeriesExperiment()

    fh = np.arange(1, 13)
    fold = 2
    data = load_data

    exp.setup(
        data=data,
        fh=fh,
        fold=fold,
        fold_strategy="sliding",
        verbose=False,
        session_id=42,
        seasonal_period=seasonal_period,
    )

    assert exp.seasonal_period == seasonal_value


@pytest.mark.parametrize("seasonal_key, seasonal_value", _get_seasonal_values())
def test_setup_seasonal_period_int(load_data, seasonal_key, seasonal_value):

    exp = TimeSeriesExperiment()

    fh = np.arange(1, 13)
    fold = 2
    data = load_data

    exp.setup(
        data=data,
        fh=fh,
        fold=fold,
        fold_strategy="sliding",
        verbose=False,
        seasonal_period=seasonal_value,
    )

    assert exp.seasonal_period == seasonal_value


@pytest.mark.parametrize("name, fh", _model_parameters)
def test_create_predict_finalize_model(name, fh, load_data):
    """test create_model, predict_model and finalize_model functionality
    Combined to save run time
    """
    exp = TimeSeriesExperiment()
    data = load_data  # _check_data_for_prophet(name, load_data)

    exp.setup(
        data=data, fold=2, fh=fh, fold_strategy="sliding", verbose=False,
    )
    #######################
    ## Test Create Model ##
    #######################
    model = exp.create_model(name)

    ########################
    ## Test Predict Model ##
    ########################
    fh_index = fh if isinstance(fh, int) else fh[-1]
    expected_period_index = load_data.iloc[-fh_index:].index

    # Default prediction
    y_pred = exp.predict_model(model)
    assert isinstance(y_pred, pd.Series)
    assert np.all(y_pred.index == expected_period_index)

    # With Prediction Interval (default alpha = 0.05)
    y_pred = exp.predict_model(model, return_pred_int=True)
    assert isinstance(y_pred, pd.DataFrame)
    assert np.all(y_pred.columns == ["y_pred", "lower", "upper"])
    assert np.all(y_pred.index == expected_period_index)

    # With Prediction Interval (alpha = 0.2)
    y_pred2 = exp.predict_model(model, return_pred_int=True, alpha=0.2)
    assert isinstance(y_pred2, pd.DataFrame)
    assert np.all(y_pred2.columns == ["y_pred", "lower", "upper"])
    assert np.all(y_pred2.index == expected_period_index)

    # Increased forecast horizon to 2 years instead of the original 1 year
    y_pred = exp.predict_model(model, fh=np.arange(1, 25))
    assert len(y_pred) == 24

    #########################
    ## Test Finalize Model ##
    #########################

    final_model = exp.finalize_model(model)
    y_pred = exp.predict_model(final_model)

    final_expected_period_index = expected_period_index.shift(fh_index)
    assert np.all(y_pred.index == final_expected_period_index)


def test_predict_model_warnings(load_data):
    """test predict_model warnings cases"""
    exp = TimeSeriesExperiment()
    exp.setup(
        data=load_data, fold=2, fh=12, fold_strategy="sliding", verbose=False,
    )

    model = exp.create_model("naive")

    ######################################
    #### Test before finalizing model ####
    ######################################
    # Default (Correct comparison to test set)
    _ = exp.predict_model(model)
    expected = exp.pull()

    # Prediction horizon larger than test set --> Metrics limited to common indices
    _ = exp.predict_model(model, fh=np.arange(1, 24))
    metrics = exp.pull()
    assert metrics.equals(expected)

    #####################################
    #### Test after finalizing model ####
    #####################################
    final_model = exp.finalize_model(model)

    # Expect to get all NaN values in metrics since no indices match
    model_col = expected["Model"]
    expected = pd.DataFrame(np.nan, index=expected.index, columns=expected.columns)
    expected["Model"] = model_col  # Replace Model column with correct value

    # Expect to get all NaN values in metrics since no indices match
    _ = exp.predict_model(final_model)
    metrics = exp.pull()
    assert metrics.equals(expected)

    # Expect to get all NaN values in metrics since no indices match
    _ = exp.predict_model(final_model, fh=np.arange(1, 24))
    metrics = exp.pull()
    assert metrics.equals(expected)


def test_create_model_custom_folds(load_data):
    """test custom fold in create_model"""
    exp = TimeSeriesExperiment()
    setup_fold = 3
    exp.setup(
        data=load_data, fold=setup_fold, fh=12, fold_strategy="sliding", verbose=False,
    )

    #########################################
    ## Test Create Model with custom folds ##
    #########################################
    _ = exp.create_model("naive")
    metrics1 = exp.pull()

    custom_fold = 5
    _ = exp.create_model("naive", fold=custom_fold)
    metrics2 = exp.pull()

    assert len(metrics1) == setup_fold + 2  # + 2 for Mean and SD
    assert len(metrics2) == custom_fold + 2  # + 2 for Mean and SD


def test_prediction_interval_na(load_data):
    """Tests predict model when interval is NA"""

    exp = TimeSeriesExperiment()

    fh = 12
    fold = 2
    data = load_data

    exp.setup(
        data=data,
        fh=fh,
        fold=fold,
        fold_strategy="expanding",
        verbose=False,
        session_id=42,
    )

    # For models that do not produce a prediction interval --> returns NA values
    model = exp.create_model("lr_cds_dt")
    y_pred = exp.predict_model(model, return_pred_int=True)
    assert y_pred["lower"].isnull().all()
    assert y_pred["upper"].isnull().all()


def test_compare_models(load_data):
    """tests compare_models functionality"""
    exp = TimeSeriesExperiment()

    fh = 12
    fold = 2
    data = load_data

    exp.setup(
        data=data,
        fh=fh,
        fold=fold,
        fold_strategy="expanding",
        verbose=False,
        session_id=42,
    )

    best_baseline_models = exp.compare_models(n_select=3)
    assert len(best_baseline_models) == 3


@pytest.mark.filterwarnings(
    "ignore::statsmodels.tools.sm_exceptions.ConvergenceWarning:statsmodels"
)
@pytest.mark.parametrize("method", _ENSEMBLE_METHODS)
def test_blend_model(load_setup, load_models, method):

    from pycaret.internal.ensemble import _EnsembleForecasterWithVoting

    ts_experiment = load_setup
    ts_models = load_models
    ts_weights = [uniform(0, 1) for _ in range(len(ts_models))]

    blender = ts_experiment.blend_models(
        ts_models, method=method, weights=ts_weights, verbose=False
    )

    assert isinstance(blender, _EnsembleForecasterWithVoting)

    # Test input models are available
    blender_forecasters = blender.forecasters_
    blender_forecasters_class = [f.__class__ for f in blender_forecasters]
    ts_models_class = [f.__class__ for f in ts_models]
    assert blender_forecasters_class == ts_models_class


@pytest.mark.filterwarnings(
    "ignore::statsmodels.tools.sm_exceptions.ConvergenceWarning:statsmodels"
)
def test_blend_model_predict(load_setup, load_models):

    ts_experiment = load_setup
    ts_models = load_models
    ts_weights = [uniform(0, 1) for _ in range(len(ts_models))]

    mean_blender = ts_experiment.blend_models(ts_models, method="mean")
    median_blender = ts_experiment.blend_models(ts_models, method="median")
    voting_blender = ts_experiment.blend_models(
        ts_models, method="voting", weights=ts_weights
    )

    mean_blender_pred = ts_experiment.predict_model(mean_blender)
    median_blender_pred = ts_experiment.predict_model(median_blender)
    voting_blender_pred = ts_experiment.predict_model(voting_blender)

    mean_median_equal = np.array_equal(mean_blender_pred, median_blender_pred)
    mean_voting_equal = np.array_equal(mean_blender_pred, voting_blender_pred)
    median_voting_equal = np.array_equal(median_blender_pred, voting_blender_pred)

    assert mean_median_equal == False
    assert mean_voting_equal == False
    assert median_voting_equal == False


def test_blend_model_custom_folds(load_data):
    """test custom folds in blend_model"""
    exp = TimeSeriesExperiment()
    setup_fold = 3
    exp.setup(
        data=load_data, fold=setup_fold, fh=12, fold_strategy="sliding", verbose=False,
    )

    #######################################
    ## Test Tune Model with custom folds ##
    #######################################
    model = exp.create_model("naive")
    _ = exp.blend_models([model, model, model])
    metrics1 = exp.pull()

    custom_fold = 5
    _ = exp.blend_models([model, model, model], fold=custom_fold)
    metrics2 = exp.pull()

    assert len(metrics1) == setup_fold + 2  # + 2 for Mean and SD
    assert len(metrics2) == custom_fold + 2  # + 2 for Mean and SD


@pytest.mark.parametrize("model", _model_names)
def test_tune_model_grid(model, load_data):
    exp = TimeSeriesExperiment()
    fh = 12
    fold = 2
    data = load_data

    exp.setup(data=data, fold=fold, fh=fh, fold_strategy="sliding")

    model_obj = exp.create_model(model)
    tuned_model_obj = exp.tune_model(model_obj, search_algorithm="grid")
    y_pred = exp.predict_model(tuned_model_obj)
    assert isinstance(y_pred, pd.Series)

    expected_period_index = data.iloc[-fh:].index
    assert np.all(y_pred.index == expected_period_index)


@pytest.mark.parametrize("model", _model_names)
def test_tune_model_random(model, load_data):
    exp = TimeSeriesExperiment()
    fh = 12
    fold = 2
    data = load_data

    exp.setup(data=data, fold=fold, fh=fh, fold_strategy="sliding")

    model_obj = exp.create_model(model)
    tuned_model_obj = exp.tune_model(model_obj)  # default search_algorithm = "random"
    y_pred = exp.predict_model(tuned_model_obj)
    assert isinstance(y_pred, pd.Series)

    expected_period_index = data.iloc[-fh:].index
    assert np.all(y_pred.index == expected_period_index)


def test_tune_custom_grid_and_choose_better(load_data):
    """Tests
    (1) passing a custom grid to tune_model, and
    (2) choose_better=True
    """

    exp = TimeSeriesExperiment()

    fh = np.arange(1, 13)
    fold = 2
    data = load_data

    exp.setup(
        data=data,
        fh=fh,
        fold=fold,
        fold_strategy="expanding",
        verbose=False,
        session_id=42,
    )

    model = exp.create_model("naive")

    # Custom Grid
    only_strategy = "mean"
    custom_grid = {"strategy": [only_strategy]}
    tuned_model1 = exp.tune_model(model, custom_grid=custom_grid)

    # Choose Better
    tuned_model2 = exp.tune_model(model, custom_grid=custom_grid, choose_better=True)

    # Different strategy should be picked since grid is limited (verified manually)
    assert tuned_model1.strategy != model.strategy
    # should pick only value in custom grid
    assert tuned_model1.strategy == only_strategy
    # tuned model does improve score (verified manually), so pick original
    assert tuned_model2.strategy == model.strategy


def test_tune_model_custom_folds(load_data):
    """test custom folds in tune_model"""
    exp = TimeSeriesExperiment()
    setup_fold = 3
    exp.setup(
        data=load_data, fold=setup_fold, fh=12, fold_strategy="sliding", verbose=False,
    )

    #######################################
    ## Test Tune Model with custom folds ##
    #######################################
    model = exp.create_model("naive")
    _ = exp.tune_model(model)
    metrics1 = exp.pull()

    custom_fold = 5
    _ = exp.tune_model(model, fold=5)
    metrics2 = exp.pull()

    assert len(metrics1) == setup_fold + 2  # + 2 for Mean and SD
    assert len(metrics2) == custom_fold + 2  # + 2 for Mean and SD


def test_tune_model_alternate_metric(load_data):
    """tests model selection using non default metric"""
    exp = TimeSeriesExperiment()
    fh = 12
    fold = 2

    exp.setup(data=load_data, fold=fold, fh=fh, fold_strategy="sliding")

    model_obj = exp.create_model("naive")
    tuned_model_obj = exp.tune_model(model_obj, optimize="MAE")
    y_pred = exp.predict_model(tuned_model_obj)
    assert isinstance(y_pred, pd.Series)

    expected_period_index = load_data.iloc[-fh:].index
    assert np.all(y_pred.index == expected_period_index)


def test_tune_model_raises(load_data):
    """Tests conditions that raise an error due to lack of data"""

    exp = TimeSeriesExperiment()

    fh = np.arange(1, 13)
    fold = 2
    data = load_data

    exp.setup(
        data=data,
        fh=fh,
        fold=fold,
        fold_strategy="expanding",
        verbose=False,
        session_id=42,
    )

    model = exp.create_model("naive")
    with pytest.raises(ValueError) as errmsg:
        search_algorithm = "wrong_algorithm"
        _ = exp.tune_model(model, search_algorithm=search_algorithm)

    exceptionmsg = errmsg.value.args[0]

    assert (
        exceptionmsg
        == f"`search_algorithm` must be one of 'None, random, grid'. You passed '{search_algorithm}'."
    )<|MERGE_RESOLUTION|>--- conflicted
+++ resolved
@@ -268,22 +268,13 @@
     os.environ["PYCARET_TESTING"] = "1"
 
     print("\n\n==== ON DATA (using Functional API) ====")
-<<<<<<< HEAD
     plot_model()
     plot_model(plot="ts")
     plot_model(plot="train_test_split")
     plot_model(plot="cv")
     plot_model(plot="acf")
     plot_model(plot="pacf")
-=======
-    plot_model(system=False)
-    plot_model(plot="ts", system=False)
-    plot_model(plot="train_test_split", system=False)
-    plot_model(plot="cv", system=False)
-    plot_model(plot="acf", system=False)
-    plot_model(plot="pacf", system=False)
-    plot_model(plot="diagnostics", system=False)
->>>>>>> 748a3564
+    plot_model(plot="diagnostics")
 
     print("\n\n==== ON ESTIMATOR (using Functional API) ====")
     plot_model(estimator=model)
