# Module: Classification
# Author: Moez Ali <moez.ali@queensu.ca>
# License: MIT
<<<<<<< HEAD
# Release: PyCaret 2.1x
# Last modified : 12/08/2020

from pycaret.internal.utils import color_df
from pycaret.internal.logging import get_logger
from pycaret.internal.plotting import show_yellowbrick_plot
from pycaret.internal.Display import Display
from pycaret.internal.distributions import *
from pycaret.containers.models.classification import get_all_model_containers
from pycaret.containers.metrics.classification import (
    get_all_metric_containers,
    ClassificationMetricContainer,
)
import pandas as pd
import numpy as np
import os
import sys
import datetime
import time
import random
import re
import gc
from copy import deepcopy
from typing import List, Set, Dict, Tuple, Optional, Any
import warnings
from IPython.utils import io

warnings.filterwarnings("ignore")


def setup(
    data: pd.DataFrame,
    target: str,
    train_size: float = 0.7,
    sampling: bool = True,
    sample_estimator=None,
    categorical_features: List[str] = None,
    categorical_imputation: str = "constant",
    ordinal_features: dict = None,
    high_cardinality_features: List[str] = None,
    high_cardinality_method: str = "frequency",
    numeric_features: List[str] = None,
    numeric_imputation: str = "mean",  # method 'zero' added in pycaret==2.1
    date_features: List[str] = None,
    ignore_features: List[str] = None,
    normalize: bool = False,
    normalize_method: str = "zscore",
    transformation: bool = False,
    transformation_method: str = "yeo-johnson",
    handle_unknown_categorical: bool = True,
    unknown_categorical_method: str = "least_frequent",
    pca: bool = False,
    pca_method: str = "linear",
    pca_components: float = None,
    ignore_low_variance: bool = False,
    combine_rare_levels: bool = False,
    rare_level_threshold: float = 0.10,
    bin_numeric_features: list = None,
    remove_outliers: bool = False,
    outliers_threshold: float = 0.05,
    remove_multicollinearity: bool = False,
    multicollinearity_threshold: float = 0.9,
    remove_perfect_collinearity: bool = False,
    create_clusters: bool = False,
    cluster_iter: int = 20,
    polynomial_features: bool = False,
    polynomial_degree: int = 2,
    trigonometry_features: bool = False,
    polynomial_threshold: float = 0.1,
    group_features: List[str] = None,
    group_names: List[str] = None,
    feature_selection: bool = False,
    feature_selection_threshold: float = 0.8,
    feature_selection_method: str = "classic",  # boruta algorithm added in pycaret==2.1
    feature_interaction: bool = False,
    feature_ratio: bool = False,
    interaction_threshold: float = 0.01,
    fix_imbalance: bool = False,
    fix_imbalance_method: Any = None,
    data_split_shuffle: bool = True,
    folds_shuffle: bool = False,
    n_jobs: int = -1,
    use_gpu: bool = False,  # added in pycaret==2.1
    html: bool = True,
    session_id: int = None,
    log_experiment: bool = False,
    experiment_name: str = None,
    log_plots: bool = False,
    log_profile: bool = False,
    log_data: bool = False,
    silent: bool = False,
    verbose: bool = True,
    profile: bool = False,
    display: Display = None,
):

=======
# Release: PyCaret 2.1
# Last modified : 26/08/2020

def setup(data,  
          target,   
          train_size = 0.7, 
          sampling = True, 
          sample_estimator = None,
          categorical_features = None,
          categorical_imputation = 'constant',
          ordinal_features = None,
          high_cardinality_features = None,
          high_cardinality_method = 'frequency',
          numeric_features = None,
          numeric_imputation = 'mean', #method 'zero' added in pycaret==2.1
          date_features = None,
          ignore_features = None,
          normalize = False,
          normalize_method = 'zscore',
          transformation = False,
          transformation_method = 'yeo-johnson',
          handle_unknown_categorical = True,
          unknown_categorical_method = 'least_frequent',
          pca = False,
          pca_method = 'linear',
          pca_components = None,
          ignore_low_variance = False,
          combine_rare_levels = False,
          rare_level_threshold = 0.10,
          bin_numeric_features = None,
          remove_outliers = False,
          outliers_threshold = 0.05,
          remove_multicollinearity = False,
          multicollinearity_threshold = 0.9,
          remove_perfect_collinearity = False,
          create_clusters = False,
          cluster_iter = 20,
          polynomial_features = False,                 
          polynomial_degree = 2,                       
          trigonometry_features = False,               
          polynomial_threshold = 0.1,                 
          group_features = None,                        
          group_names = None,                         
          feature_selection = False,                     
          feature_selection_threshold = 0.8,             
          feature_selection_method = 'classic', #boruta algorithm added in pycaret==2.1
          feature_interaction = False,                   
          feature_ratio = False,                         
          interaction_threshold = 0.01,
          fix_imbalance = False, 
          fix_imbalance_method = None,
          data_split_shuffle = True,
          folds_shuffle = False,
          n_jobs = -1,
          use_gpu = False, #added in pycaret==2.1
          html = True,
          session_id = None,
          log_experiment = False,
          experiment_name = None,
          log_plots = False,
          log_profile = False,
          log_data = False,
          silent=False,
          verbose=True,
          profile = False):
    
>>>>>>> 0e4fbefe
    """
    This function initializes the environment in pycaret and creates the transformation
    pipeline to prepare the data for modeling and deployment. setup() must called before
    executing any other function in pycaret. It takes two mandatory parameters:
    data and name of the target column.
    
    All other parameters are optional.

    Example
    -------
    >>> from pycaret.datasets import get_data
    >>> juice = get_data('juice')
    >>> experiment_name = setup(data = juice,  target = 'Purchase')

    'juice' is a pandas.DataFrame  and 'Purchase' is the name of target column.

    Parameters
    ----------
    data : pandas.DataFrame
        Shape (n_samples, n_features) where n_samples is the number of samples and 
        n_features is the number of features.

    target: str
        Name of the target column to be passed in as a string. The target variable could 
        be binary or multiclass. In case of a multiclass target, all estimators are wrapped
        with a OneVsRest classifier.

    train_size: float, default = 0.7
        Size of the training set. By default, 70% of the data will be used for training 
        and validation. The remaining data will be used for a test / hold-out set.

    sampling: bool, default = True
        When the sample size exceeds 25,000 samples, pycaret will build a base estimator
        at various sample sizes from the original dataset. This will return a performance 
        plot of AUC, Accuracy, Recall, Precision, Kappa and F1 values at various sample 
        levels, that will assist in deciding the preferred sample size for modeling. 
        The desired sample size must then be entered for training and validation in the 
        pycaret environment. When sample_size entered is less than 1, the remaining dataset 
        (1 - sample) is used for fitting the model only when finalize_model() is called.
    
    sample_estimator: object, default = None
        If None, Logistic Regression is used by default.
    
    categorical_features: list, default = None
        If the inferred data types are not correct, categorical_features can be used to
        overwrite the inferred type. If when running setup the type of 'column1' is
        inferred as numeric instead of categorical, then this parameter can be used 
        to overwrite the type by passing categorical_features = ['column1'].
    
    categorical_imputation: str, default = 'constant'
        If missing values are found in categorical features, they will be imputed with
        a constant 'not_available' value. The other available option is 'mode' which 
        imputes the missing value using most frequent value in the training dataset. 
    
    ordinal_features: dictionary, default = None
        When the data contains ordinal features, they must be encoded differently using 
        the ordinal_features param. If the data has a categorical variable with values
        of 'low', 'medium', 'high' and it is known that low < medium < high, then it can 
        be passed as ordinal_features = { 'column_name' : ['low', 'medium', 'high'] }. 
        The list sequence must be in increasing order from lowest to highest.
    
    high_cardinality_features: list, default = None
        When the data containts features with high cardinality, they can be compressed
        into fewer levels by passing them as a list of column names with high cardinality.
        Features are compressed using method defined in high_cardinality_method param.
    
    high_cardinality_method: str, default = 'frequency'
        When method set to 'frequency' it will replace the original value of feature
        with the frequency distribution and convert the feature into numeric. Other
        available method is 'clustering' which performs the clustering on statistical
        attribute of data and replaces the original value of feature with cluster label.
        The number of clusters is determined using a combination of Calinski-Harabasz and 
        Silhouette criterion. 
          
    numeric_features: list, default = None
        If the inferred data types are not correct, numeric_features can be used to
        overwrite the inferred type. If when running setup the type of 'column1' is 
        inferred as a categorical instead of numeric, then this parameter can be used 
        to overwrite by passing numeric_features = ['column1'].    

    numeric_imputation: str, default = 'mean'
        If missing values are found in numeric features, they will be imputed with the 
        mean value of the feature. The other available options are 'median' which imputes 
        the value using the median value in the training dataset and 'zero' which
        replaces missing values with zeroes.

    date_features: str, default = None
        If the data has a DateTime column that is not automatically detected when running
        setup, this parameter can be used by passing date_features = 'date_column_name'. 
        It can work with multiple date columns. Date columns are not used in modeling. 
        Instead, feature extraction is performed and date columns are dropped from the 
        dataset. If the date column includes a time stamp, features related to time will 
        also be extracted.

    ignore_features: str, default = None
        If any feature should be ignored for modeling, it can be passed to the param
        ignore_features. The ID and DateTime columns when inferred, are automatically 
        set to ignore for modeling. 

    normalize: bool, default = False
        When set to True, the feature space is transformed using the normalized_method
        param. Generally, linear algorithms perform better with normalized data however, 
        the results may vary and it is advised to run multiple experiments to evaluate
        the benefit of normalization.

    normalize_method: str, default = 'zscore'
        Defines the method to be used for normalization. By default, normalize method
        is set to 'zscore'. The standard zscore is calculated as z = (x - u) / s. The
        other available options are:

        'minmax'    : scales and translates each feature individually such that it is in 
                    the range of 0 - 1.
        
        'maxabs'    : scales and translates each feature individually such that the maximal 
                    absolute value of each feature will be 1.0. It does not shift/center 
                    the data, and thus does not destroy any sparsity.
        
<<<<<<< HEAD
        'robust'    : scales and translates each feature according to the Interquartile range.
                    When the dataset contains outliers, robust scaler often gives better
                    results.

=======
        'robust'    : scales and translates each feature according to the Interquartile 
                    range. When the dataset contains outliers, robust scaler often gives 
                    better results.
    
>>>>>>> 0e4fbefe
    transformation: bool, default = False
        When set to True, a power transformation is applied to make the data more normal /
        Gaussian-like. This is useful for modeling issues related to heteroscedasticity or 
        other situations where normality is desired. The optimal parameter for stabilizing 
        variance and minimizing skewness is estimated through maximum likelihood.

    transformation_method: str, default = 'yeo-johnson'
        Defines the method for transformation. By default, the transformation method is set
        to 'yeo-johnson'. The other available option is 'quantile' transformation. Both 
        the transformation transforms the feature set to follow a Gaussian-like or normal
<<<<<<< HEAD
        distribution. Note that the quantile transformer is non-linear and may distort linear 
        correlations between variables measured at the same scale.

=======
        distribution. Note that the quantile transformer is non-linear and may distort 
        linear correlations between variables measured at the same scale.
    
>>>>>>> 0e4fbefe
    handle_unknown_categorical: bool, default = True
        When set to True, unknown categorical levels in new / unseen data are replaced by
        the most or least frequent level as learned in the training data. The method is 
        defined under the unknown_categorical_method param.

    unknown_categorical_method: str, default = 'least_frequent'
        Method used to replace unknown categorical levels in unseen data. Method can be
        set to 'least_frequent' or 'most_frequent'.

    pca: bool, default = False
        When set to True, dimensionality reduction is applied to project the data into 
        a lower dimensional space using the method defined in pca_method param. In 
        supervised learning pca is generally performed when dealing with high feature
        space and memory is a constraint. Note that not all datasets can be decomposed
        efficiently using a linear PCA technique and that applying PCA may result in loss 
        of information. As such, it is advised to run multiple experiments with different 
        pca_methods to evaluate the impact. 

    pca_method: str, default = 'linear'
        The 'linear' method performs Linear dimensionality reduction using Singular Value 
        Decomposition. The other available options are:
        
        kernel      : dimensionality reduction through the use of RVF kernel.  
        
        incremental : replacement for 'linear' pca when the dataset to be decomposed is 
                    too large to fit in memory

    pca_components: int/float, default = 0.99
        Number of components to keep. if pca_components is a float, it is treated as a 
        target percentage for information retention. When pca_components is an integer
        it is treated as the number of features to be kept. pca_components must be strictly
        less than the original number of features in the dataset.

    ignore_low_variance: bool, default = False
        When set to True, all categorical features with insignificant variances are 
        removed from the dataset. The variance is calculated using the ratio of unique 
        values to the number of samples, and the ratio of the most common value to the 
        frequency of the second most common value.
    
    combine_rare_levels: bool, default = False
        When set to True, all levels in categorical features below the threshold defined 
<<<<<<< HEAD
        in rare_level_threshold param are combined together as a single level. There must be 
        atleast two levels under the threshold for this to take effect. rare_level_threshold
        represents the percentile distribution of level frequency. Generally, this technique 
        is applied to limit a sparse matrix caused by high numbers of levels in categorical 
        features. 

=======
        in rare_level_threshold param are combined together as a single level. There must 
        be atleast two levels under the threshold for this to take effect. 
        rare_level_threshold represents the percentile distribution of level frequency. 
        Generally, this technique is applied to limit a sparse matrix caused by high 
        numbers of levels in categorical features. 
    
>>>>>>> 0e4fbefe
    rare_level_threshold: float, default = 0.1
        Percentile distribution below which rare categories are combined. Only comes into
        effect when combine_rare_levels is set to True.
    
    bin_numeric_features: list, default = None
        When a list of numeric features is passed they are transformed into categorical
        features using KMeans, where values in each bin have the same nearest center of a 
        1D k-means cluster. The number of clusters are determined based on the 'sturges' 
        method. It is only optimal for gaussian data and underestimates the number of bins 
        for large non-gaussian datasets.

    remove_outliers: bool, default = False
        When set to True, outliers from the training data are removed using PCA linear
        dimensionality reduction using the Singular Value Decomposition technique.

    outliers_threshold: float, default = 0.05
        The percentage / proportion of outliers in the dataset can be defined using
        the outliers_threshold param. By default, 0.05 is used which means 0.025 of the 
        values on each side of the distribution's tail are dropped from training data.

    remove_multicollinearity: bool, default = False
        When set to True, the variables with inter-correlations higher than the threshold
        defined under the multicollinearity_threshold param are dropped. When two features
        are highly correlated with each other, the feature that is less correlated with 
        the target variable is dropped. 

    multicollinearity_threshold: float, default = 0.9
        Threshold used for dropping the correlated features. Only comes into effect when 
        remove_multicollinearity is set to True.
    
    remove_perfect_collinearity: bool, default = False
        When set to True, perfect collinearity (features with correlation = 1) is removed
        from the dataset, When two features are 100% correlated, one of it is randomly 
        dropped from the dataset.

    create_clusters: bool, default = False
        When set to True, an additional feature is created where each instance is assigned
        to a cluster. The number of clusters is determined using a combination of 
        Calinski-Harabasz and Silhouette criterion. 

    cluster_iter: int, default = 20
        Number of iterations used to create a cluster. Each iteration represents cluster 
        size. Only comes into effect when create_clusters param is set to True.

    polynomial_features: bool, default = False
        When set to True, new features are created based on all polynomial combinations 
        that exist within the numeric features in a dataset to the degree defined in 
        polynomial_degree param. 

    polynomial_degree: int, default = 2pca_method_pass
        Degree of polynomial features. For example, if an input sample is two dimensional 
        and of the form [a, b], the polynomial features with degree = 2 are: 
        [1, a, b, a^2, ab, b^2].

    trigonometry_features: bool, default = False
        When set to True, new features are created based on all trigonometric combinations 
        that exist within the numeric features in a dataset to the degree defined in the
        polynomial_degree param.

    polynomial_threshold: float, default = 0.1
        This is used to compress a sparse matrix of polynomial and trigonometric features.
        Polynomial and trigonometric features whose feature importance based on the 
        combination of Random Forest, AdaBoost and Linear correlation falls within the 
        percentile of the defined threshold are kept in the dataset. Remaining features 
        are dropped before further processing.

    group_features: list or list of list, default = None
        When a dataset contains features that have related characteristics, group_features
        param can be used for statistical feature extraction. For example, if a dataset has 
<<<<<<< HEAD
        numeric features that are related with each other (i.e 'Col1', 'Col2', 'Col3'), a list 
        containing the column names can be passed under group_features to extract statistical 
        information such as the mean, median, mode and standard deviation.

    group_names: list, default = None
        When group_features is passed, a name of the group can be passed into the group_names 
        param as a list containing strings. The length of a group_names list must equal to the 
        length  of group_features. When the length doesn't match or the name is not passed, new 
        features are sequentially named such as group_1, group_2 etc.

=======
        numeric features that are related with each other (i.e 'Col1', 'Col2', 'Col3'), a 
        list containing the column names can be passed under group_features to extract 
        statistical information such as the mean, median, mode and standard deviation.
    
    group_names: list, default = None
        When group_features is passed, a name of the group can be passed into the 
        group_names param as a list containing strings. The length of a group_names 
        list must equal to the length  of group_features. When the length doesn't 
        match or the name is not passed, new features are sequentially named such as 
        group_1, group_2 etc.
    
>>>>>>> 0e4fbefe
    feature_selection: bool, default = False
        When set to True, a subset of features are selected using a combination of various
        permutation importance techniques including Random Forest, Adaboost and Linear 
        correlation with target variable. The size of the subset is dependent on the 
        feature_selection_param. Generally, this is used to constrain the feature space 
        in order to improve efficiency in modeling. When polynomial_features and 
        feature_interaction  are used, it is highly recommended to define the 
        feature_selection_threshold param with a lower value. Feature selection algorithm
        by default is 'classic' but could be 'boruta', which will lead PyCaret to create
        use the Boruta selection algorithm.

    feature_selection_threshold: float, default = 0.8
        Threshold used for feature selection (including newly created polynomial features).
<<<<<<< HEAD
        A higher value will result in a higher feature space. It is recommended to do multiple
        trials with different values of feature_selection_threshold specially in cases where 
        polynomial_features and feature_interaction are used. Setting a very low value may be 
        efficient but could result in under-fitting.

    feature_selection_method: str, default = 'classic'
        Can be either 'classic' or 'boruta'. Selects the algorithm responsible for
        choosing a subset of features. For the 'classic' selection method, PyCaret will use various
        permutation importance techniques. For the 'boruta' algorithm, PyCaret will create 
        an instance of boosted trees model, which will iterate with permutation over all
        features and choose the best ones based on the distributions of feature importance.
        More in: https://pdfs.semanticscholar.org/85a8/b1d9c52f9f795fda7e12376e751526953f38.pdf%3E

=======
        A higher value will result in a higher feature space. It is recommended to do 
        multiple trials with different values of feature_selection_threshold specially in 
        cases where polynomial_features and feature_interaction are used. Setting a very 
        low value may be efficient but could result in under-fitting.
    
    feature_selection_method: str, default = 'classic'
        Can be either 'classic' or 'boruta'. Selects the algorithm responsible for
        choosing a subset of features. For the 'classic' selection method, PyCaret will 
        use various permutation importance techniques. For the 'boruta' algorithm, PyCaret
        will create an instance of boosted trees model, which will iterate with permutation 
        over all features and choose the best ones based on the distributions of feature 
        importance.
    
>>>>>>> 0e4fbefe
    feature_interaction: bool, default = False 
        When set to True, it will create new features by interacting (a * b) for all 
        numeric variables in the dataset including polynomial and trigonometric features 
        (if created). This feature is not scalable and may not work as expected on datasets
        with large feature space.
    
    feature_ratio: bool, default = False
        When set to True, it will create new features by calculating the ratios (a / b) 
        of all numeric variables in the dataset. This feature is not scalable and may not 
        work as expected on datasets with large feature space.
    
    interaction_threshold: bool, default = 0.01
        Similar to polynomial_threshold, It is used to compress a sparse matrix of newly 
        created features through interaction. Features whose importance based on the 
        combination  of  Random Forest, AdaBoost and Linear correlation falls within the 
        percentile of the  defined threshold are kept in the dataset. Remaining features 
        are dropped before further processing.
    
    fix_imbalance: bool, default = False
        When dataset has unequal distribution of target class it can be fixed using
        fix_imbalance parameter. When set to True, SMOTE (Synthetic Minority Over-sampling 
        Technique) is applied by default to create synthetic datapoints for minority class.

    fix_imbalance_method: obj, default = None
        When fix_imbalance is set to True and fix_imbalance_method is None, 'smote' is 
        applied by default to oversample minority class during cross validation. This 
        parameter accepts any module from 'imblearn' that supports 'fit_resample' method.

    data_split_shuffle: bool, default = True
        If set to False, prevents shuffling of rows when splitting data.

    folds_shuffle: bool, default = False
        If set to False, prevents shuffling of rows when using cross validation.

    n_jobs: int, default = -1
        The number of jobs to run in parallel (for functions that supports parallel 
        processing) -1 means using all processors. To run all functions on single 
        processor set n_jobs to None.

    use_gpu: str or bool, default = False
        If set to 'Force', will try to use GPU with all algorithms that support it,
        and raise exceptions if they are unavailable.
        If set to True, will use GPU with algorithms that support it, and fall
        back to CPU if they are unavailable.
        If set to False, will only use CPU.

        GPU enabled algorithms:
        
        - CatBoost
        - XGBoost
        - Logistic Regression, Ridge, SVM, SVC - requires cuML >= 0.15 to be installed.
          https://github.com/rapidsai/cuml

    html: bool, default = True
        If set to False, prevents runtime display of monitor. This must be set to False
        when using environment that doesnt support HTML.

    session_id: int, default = None
        If None, a random seed is generated and returned in the Information grid. The 
        unique number is then distributed as a seed in all functions used during the 
        experiment. This can be used for later reproducibility of the entire experiment.
    
    log_experiment: bool, default = False
        When set to True, all metrics and parameters are logged on MLFlow server.

    experiment_name: str, default = None
        Name of experiment for logging. When set to None, 'clf' is by default used as 
        alias for the experiment name.

    log_plots: bool, default = False
        When set to True, specific plots are logged in MLflow as a png file. By default,
        it is set to False. 

    log_profile: bool, default = False
        When set to True, data profile is also logged on MLflow as a html file. 
        By default, it is set to False. 

    log_data: bool, default = False
        When set to True, train and test dataset are logged as csv. 

    silent: bool, default = False
        When set to True, confirmation of data types is not required. All preprocessing 
        will be performed assuming automatically inferred data types. Not recommended 
        for direct use except for established pipelines.
    
    verbose: bool, default = True
        Information grid is not printed when verbose is set to False.

    profile: bool, default = False
        If set to true, a data profile for Exploratory Data Analysis will be displayed 
        in an interactive HTML report. 
    
    Warnings
    --------
    - Some GPU models require conversion from float64 to float32,
      which may result in loss of precision. It should not be an issue in majority of cases.
      Models impacted:

        * cuml.ensemble.RandomForestClassifier

    Returns
    -------
    info_grid
        Information grid is printed.

    environment
        This function returns various outputs that are stored in variables
        as tuples. They are used by other functions in pycaret.
      
       
    """

    function_params_str = ", ".join([f"{k}={v}" for k, v in locals().items()])

    warnings.filterwarnings("ignore")

    from pycaret.utils import __version__

    ver = __version__

    # create logger
    global logger

    logger = get_logger()

    logger.info("PyCaret Classification Module")
    logger.info(f"version {ver}")
    logger.info("Initializing setup()")
    logger.info(f"setup({function_params_str})")

    # generate USI for mlflow tracking
    import secrets

    global USI
    USI = secrets.token_hex(nbytes=2)
    logger.info(f"USI: {USI}")

    # logging environment and libraries
    logger.info("Checking environment")

    from platform import python_version, platform, python_build, machine

    logger.info(f"python_version: {python_version()}")
    logger.info(f"python_build: {python_build()}")
    logger.info(f"machine: {machine()}")
    logger.info(f"platform: {platform()}")

    try:
        import psutil

        logger.info(f"Memory: {psutil.virtual_memory()}")
        logger.info(f"Physical Core: {psutil.cpu_count(logical=False)}")
        logger.info(f"Logical Core: {psutil.cpu_count(logical=True)}")
    except:
        logger.warning(
            "cannot find psutil installation. memory not traceable. Install psutil using pip to enable memory logging."
        )

    logger.info("Checking libraries")

    try:
        from pandas import __version__

        logger.info(f"pd=={__version__}")
    except:
        logger.warning("pandas not found")

    try:
        from numpy import __version__

        logger.info(f"numpy=={__version__}")
    except:
        logger.warning("numpy not found")

    try:
        from sklearn import __version__

        logger.info(f"sklearn=={__version__}")
    except:
        logger.warning("sklearn not found")

    try:
        from xgboost import __version__

        logger.info(f"xgboost=={__version__}")
    except:
        logger.warning("xgboost not found")

    try:
        from lightgbm import __version__

        logger.info(f"lightgbm=={__version__}")
    except:
        logger.warning("lightgbm not found")

    try:
        from catboost import __version__

        logger.info(f"catboost=={__version__}")
    except:
        logger.warning("catboost not found")

    try:
        from mlflow.version import VERSION

        warnings.filterwarnings("ignore")
        logger.info(f"mlflow=={VERSION}")
    except:
        logger.warning("mlflow not found")

    # run_time
    runtime_start = time.time()

    logger.info("Checking Exceptions")

    # checking data type
    if hasattr(data, "shape") is False:
        raise TypeError("data passed must be of type pandas.DataFrame")

    # checking train size parameter
    if type(train_size) is not float:
        raise TypeError("train_size parameter only accepts float value.")

    # checking sampling parameter
    if type(sampling) is not bool:
        raise TypeError("sampling parameter only accepts True or False.")

    # checking sampling parameter
    if target not in data.columns:
        raise ValueError("Target parameter doesnt exist in the data provided.")

    # checking session_id
    if session_id is not None:
        if type(session_id) is not int:
            raise TypeError("session_id parameter must be an integer.")

    # checking sampling parameter
    if type(profile) is not bool:
        raise TypeError("profile parameter only accepts True or False.")

    # checking normalize parameter
    if type(normalize) is not bool:
        raise TypeError("normalize parameter only accepts True or False.")

    # checking transformation parameter
    if type(transformation) is not bool:
        raise TypeError("transformation parameter only accepts True or False.")

    # checking categorical imputation
    allowed_categorical_imputation = ["constant", "mode"]
    if categorical_imputation not in allowed_categorical_imputation:
        raise ValueError(
            "categorical_imputation param only accepts 'constant' or 'mode'"
        )

    # ordinal_features
    if ordinal_features is not None:
        if type(ordinal_features) is not dict:
            raise TypeError(
                "ordinal_features must be of type dictionary with column name as key and ordered values as list."
            )

    # ordinal features check
    if ordinal_features is not None:
        data_cols = data.columns.drop(target)
        ord_keys = ordinal_features.keys()

        for i in ord_keys:
            if i not in data_cols:
                raise ValueError(
                    "Column name passed as a key in ordinal_features param doesnt exist."
                )

        for k in ord_keys:
            if data[k].nunique() != len(ordinal_features[k]):
                raise ValueError(
                    "Levels passed in ordinal_features param doesnt match with levels in data."
                )

        for i in ord_keys:
            value_in_keys = ordinal_features.get(i)
            value_in_data = list(data[i].unique().astype(str))
            for j in value_in_keys:
                if j not in value_in_data:
                    raise ValueError(
                        f"Column name '{i}' doesn't contain any level named '{j}'."
                    )

    # high_cardinality_features
    if high_cardinality_features is not None:
        if type(high_cardinality_features) is not list:
            raise TypeError(
                "high_cardinality_features param only accepts name of columns as a list."
            )

    if high_cardinality_features is not None:
        data_cols = data.columns.drop(target)
        for i in high_cardinality_features:
            if i not in data_cols:
                raise ValueError(
                    "Column type forced is either target column or doesn't exist in the dataset."
                )

    # high_cardinality_methods
    high_cardinality_allowed_methods = ["frequency", "clustering"]
    if high_cardinality_method not in high_cardinality_allowed_methods:
        raise ValueError(
            "high_cardinality_method param only accepts 'frequency' or 'clustering'"
        )

    # checking numeric imputation
    allowed_numeric_imputation = ["mean", "median", "zero"]
    if numeric_imputation not in allowed_numeric_imputation:
        raise ValueError(
            f"numeric_imputation param only accepts {', '.join(allowed_numeric_imputation)}."
        )

    # checking normalize method
    allowed_normalize_method = ["zscore", "minmax", "maxabs", "robust"]
    if normalize_method not in allowed_normalize_method:
        raise ValueError(
            f"normalize_method param only accepts {', '.join(allowed_normalize_method)}."
        )

    # checking transformation method
    allowed_transformation_method = ["yeo-johnson", "quantile"]
    if transformation_method not in allowed_transformation_method:
        raise ValueError(
            f"transformation_method param only accepts {', '.join(allowed_transformation_method)}."
        )

    # handle unknown categorical
    if type(handle_unknown_categorical) is not bool:
        raise TypeError(
            "handle_unknown_categorical parameter only accepts True or False."
        )

    # unknown categorical method
    unknown_categorical_method_available = ["least_frequent", "most_frequent"]

    if unknown_categorical_method not in unknown_categorical_method_available:
        raise TypeError(
            f"unknown_categorical_method only accepts {', '.join(unknown_categorical_method_available)}."
        )

    # check pca
    if type(pca) is not bool:
        raise TypeError("PCA parameter only accepts True or False.")

    # pca method check
    allowed_pca_methods = ["linear", "kernel", "incremental"]
    if pca_method not in allowed_pca_methods:
        raise ValueError(
            f"pca method param only accepts {', '.join(allowed_pca_methods)}."
        )

    # pca components check
    if pca is True:
        if pca_method != "linear":
            if pca_components is not None:
                if (type(pca_components)) is not int:
                    raise TypeError(
                        "pca_components parameter must be integer when pca_method is not 'linear'."
                    )

    # pca components check 2
    if pca is True:
        if pca_method != "linear":
            if pca_components is not None:
                if pca_components > len(data.columns) - 1:
                    raise TypeError(
                        "pca_components parameter cannot be greater than original features space."
                    )

    # pca components check 3
    if pca is True:
        if pca_method == "linear":
            if pca_components is not None:
                if type(pca_components) is not float:
                    if pca_components > len(data.columns) - 1:
                        raise TypeError(
                            "pca_components parameter cannot be greater than original features space or float between 0 - 1."
                        )

    # check ignore_low_variance
    if type(ignore_low_variance) is not bool:
        raise TypeError("ignore_low_variance parameter only accepts True or False.")

    # check ignore_low_variance
    if type(combine_rare_levels) is not bool:
        raise TypeError("combine_rare_levels parameter only accepts True or False.")

    # check rare_level_threshold
    if type(rare_level_threshold) is not float:
        raise TypeError("rare_level_threshold must be a float between 0 and 1.")

    # bin numeric features
    if bin_numeric_features is not None:
        all_cols = list(data.columns)
        all_cols.remove(target)

        for i in bin_numeric_features:
            if i not in all_cols:
                raise ValueError(
                    "Column type forced is either target column or doesn't exist in the dataset."
                )

    # remove_outliers
    if type(remove_outliers) is not bool:
        raise TypeError("remove_outliers parameter only accepts True or False.")

    # outliers_threshold
    if type(outliers_threshold) is not float:
        raise TypeError("outliers_threshold must be a float between 0 and 1.")

    # remove_multicollinearity
    if type(remove_multicollinearity) is not bool:
        raise TypeError(
            "remove_multicollinearity parameter only accepts True or False."
        )

    # multicollinearity_threshold
    if type(multicollinearity_threshold) is not float:
        raise TypeError("multicollinearity_threshold must be a float between 0 and 1.")

    # create_clusters
    if type(create_clusters) is not bool:
        raise TypeError("create_clusters parameter only accepts True or False.")

    # cluster_iter
    if type(cluster_iter) is not int:
        raise TypeError("cluster_iter must be a integer greater than 1.")

    # polynomial_features
    if type(polynomial_features) is not bool:
        raise TypeError("polynomial_features only accepts True or False.")

    # polynomial_degree
    if type(polynomial_degree) is not int:
        raise TypeError("polynomial_degree must be an integer.")

    # polynomial_features
    if type(trigonometry_features) is not bool:
        raise TypeError("trigonometry_features only accepts True or False.")

    # polynomial threshold
    if type(polynomial_threshold) is not float:
        raise TypeError("polynomial_threshold must be a float between 0 and 1.")

    # group features
    if group_features is not None:
        if type(group_features) is not list:
            raise TypeError("group_features must be of type list.")

    if group_names is not None:
        if type(group_names) is not list:
            raise TypeError("group_names must be of type list.")

    # cannot drop target
    if ignore_features is not None:
        if target in ignore_features:
            raise ValueError("cannot drop target column.")

    # feature_selection
    if type(feature_selection) is not bool:
        raise TypeError("feature_selection only accepts True or False.")

    # feature_selection_threshold
    if type(feature_selection_threshold) is not float:
        raise TypeError("feature_selection_threshold must be a float between 0 and 1.")

    # feature_selection_method
    feature_selection_methods = ["boruta", "classic"]
    if feature_selection_method not in feature_selection_methods:
        raise TypeError(
            f"feature_selection_method must be one of {', '.join(feature_selection_methods)}"
        )

    # feature_interaction
    if type(feature_interaction) is not bool:
        raise TypeError("feature_interaction only accepts True or False.")

    # feature_ratio
    if type(feature_ratio) is not bool:
        raise TypeError("feature_ratio only accepts True or False.")

    # interaction_threshold
    if type(interaction_threshold) is not float:
        raise TypeError("interaction_threshold must be a float between 0 and 1.")

    # forced type check
    all_cols = list(data.columns)
    all_cols.remove(target)

    # categorical
    if categorical_features is not None:
        for i in categorical_features:
            if i not in all_cols:
                raise ValueError(
                    "Column type forced is either target column or doesn't exist in the dataset."
                )

    # numeric
    if numeric_features is not None:
        for i in numeric_features:
            if i not in all_cols:
                raise ValueError(
                    "Column type forced is either target column or doesn't exist in the dataset."
                )

    # date features
    if date_features is not None:
        for i in date_features:
            if i not in all_cols:
                raise ValueError(
                    "Column type forced is either target column or doesn't exist in the dataset."
                )

    # drop features
    if ignore_features is not None:
        for i in ignore_features:
            if i not in all_cols:
                raise ValueError(
                    "Feature ignored is either target column or doesn't exist in the dataset."
                )

    # log_experiment
    if type(log_experiment) is not bool:
        raise TypeError("log_experiment parameter only accepts True or False.")

    # log_profile
    if type(log_profile) is not bool:
        raise TypeError("log_profile parameter only accepts True or False.")

    # experiment_name
    if experiment_name is not None:
        if type(experiment_name) is not str:
            raise TypeError("experiment_name parameter must be str if not None.")

    # silent
    if type(silent) is not bool:
        raise TypeError("silent parameter only accepts True or False.")

    # remove_perfect_collinearity
    if type(remove_perfect_collinearity) is not bool:
        raise TypeError(
            "remove_perfect_collinearity parameter only accepts True or False."
        )

    # html
    if type(html) is not bool:
        raise TypeError("html parameter only accepts True or False.")

    # use_gpu
    if use_gpu != "Force" and type(use_gpu) is not bool:
        raise TypeError("use_gpu parameter only accepts 'Force', True or False.")

    # folds_shuffle
    if type(folds_shuffle) is not bool:
        raise TypeError("folds_shuffle parameter only accepts True or False.")

    # data_split_shuffle
    if type(data_split_shuffle) is not bool:
        raise TypeError("data_split_shuffle parameter only accepts True or False.")

    # log_plots
    if type(log_plots) is not bool:
        raise TypeError("log_plots parameter only accepts True or False.")

    # log_data
    if type(log_data) is not bool:
        raise TypeError("log_data parameter only accepts True or False.")

    # log_profile
    if type(log_profile) is not bool:
        raise TypeError("log_profile parameter only accepts True or False.")

    # fix_imbalance
    if type(fix_imbalance) is not bool:
        raise TypeError("fix_imbalance parameter only accepts True or False.")

    # fix_imbalance_method
    if fix_imbalance:
        if fix_imbalance_method is not None:
            if hasattr(fix_imbalance_method, "fit_sample"):
                pass
            else:
                raise TypeError(
                    "fix_imbalance_method must contain resampler with fit_sample method."
                )

    # pandas option
    pd.set_option("display.max_columns", 500)
    pd.set_option("display.max_rows", 500)

    # global html_param
    global html_param

    # create html_param
    html_param = html

    # silent parameter to also set sampling to False
    if silent:
        sampling = False

    logger.info("Preparing display monitor")

    if not display:
        # progress bar
        max_steps = 3
        if sampling:
            max_steps += 10

        progress_args = {"max": max_steps}
        timestampStr = datetime.datetime.now().strftime("%H:%M:%S")
        monitor_rows = [
            ["Initiated", ". . . . . . . . . . . . . . . . . .", timestampStr],
            ["Status", ". . . . . . . . . . . . . . . . . .", "Loading Dependencies"],
            ["ETC", ". . . . . . . . . . . . . . . . . .", "Calculating ETC"],
        ]
        display = Display(
            verbose, html_param, progress_args, monitor_rows, logger=logger,
        )

        display.display_progress()
        display.display_monitor()

    logger.info("Importing libraries")

    # general dependencies

    from sklearn.model_selection import train_test_split
    from sklearn import metrics
    import seaborn as sns
    import matplotlib.pyplot as plt
    import plotly.express as px

    # setting sklearn config to print all parameters including default
    import sklearn

    sklearn.set_config(print_changed_only=False)

    # define highlight function for function grid to display
    def highlight_max(s):
        is_max = s == True
        return ["background-color: lightgreen" if v else "" for v in is_max]

    # cufflinks
    import cufflinks as cf

    cf.go_offline()
    cf.set_config_file(offline=False, world_readable=True)

    # declaring global variables to be accessed by other functions
    logger.info("Declaring global variables")
    global X, y, X_train, X_test, y_train, y_test, seed, prep_pipe, experiment__, folds_shuffle_param, n_jobs_param, gpu_n_jobs_param, create_model_container, master_model_container, display_container, exp_name_log, logging_param, log_plots_param, fix_imbalance_param, fix_imbalance_method_param, data_before_preprocess, target_param, gpu_param, all_models, _all_models_internal, all_metrics

    logger.info("Copying data for preprocessing")

    # copy original data for pandas profiler
    data_before_preprocess = data.copy()

    # generate seed to be used globally
    seed = random.randint(150, 9000) if session_id is None else session_id

    np.random.seed(seed)

    """
    preprocessing starts here
    """

    display.update_monitor(1, "Preparing Data for Modeling")
    display.display_monitor()

    # define parameters for preprocessor

    logger.info("Declaring preprocessing parameters")

    # categorical features
    cat_features_pass = categorical_features or []

    # numeric features
    numeric_features_pass = numeric_features or []

    # drop features
    ignore_features_pass = ignore_features or []

    # date features
    date_features_pass = date_features or []

    # categorical imputation strategy
    if categorical_imputation == "constant":
        categorical_imputation_pass = "not_available"
    elif categorical_imputation == "mode":
        categorical_imputation_pass = "most frequent"

    # transformation method strategy
    if transformation_method == "yeo-johnson":
        trans_method_pass = "yj"
    elif transformation_method == "quantile":
        trans_method_pass = "quantile"

    # pass method
    if pca_method == "linear":
        pca_method_pass = "pca_liner"

    elif pca_method == "kernel":
        pca_method_pass = "pca_kernal"

    elif pca_method == "incremental":
        pca_method_pass = "incremental"

    elif pca_method == "pls":
        pca_method_pass = "pls"

    # pca components
    if pca is True:
        if pca_components is None:
            if pca_method == "linear":
                pca_components_pass = 0.99
            else:
                pca_components_pass = int((len(data.columns) - 1) * 0.5)

        else:
            pca_components_pass = pca_components

    else:
        pca_components_pass = 0.99

    if bin_numeric_features is None:
        apply_binning_pass = False
        features_to_bin_pass = []

    else:
        apply_binning_pass = True
        features_to_bin_pass = bin_numeric_features

    # trignometry
    if trigonometry_features is False:
        trigonometry_features_pass = []
    else:
        trigonometry_features_pass = ["sin", "cos", "tan"]

    # group features
    # =============#

    # apply grouping
    if group_features is not None:
        apply_grouping_pass = True
    else:
        apply_grouping_pass = False

    # group features listing
    if apply_grouping_pass is True:

        if type(group_features[0]) is str:
            group_features_pass = []
            group_features_pass.append(group_features)
        else:
            group_features_pass = group_features

    else:

        group_features_pass = [[]]

    # group names
    if apply_grouping_pass is True:

        if (group_names is None) or (len(group_names) != len(group_features_pass)):
            group_names_pass = list(np.arange(len(group_features_pass)))
            group_names_pass = [f"group_{i}" for i in group_names_pass]

        else:
            group_names_pass = group_names

    else:
        group_names_pass = []

    # feature interactions

    if feature_interaction or feature_ratio:
        apply_feature_interactions_pass = True
    else:
        apply_feature_interactions_pass = False

    interactions_to_apply_pass = []

    if feature_interaction:
        interactions_to_apply_pass.append("multiply")

    if feature_ratio:
        interactions_to_apply_pass.append("divide")

    # unknown categorical
    if unknown_categorical_method == "least_frequent":
        unknown_categorical_method_pass = "least frequent"
    elif unknown_categorical_method == "most_frequent":
        unknown_categorical_method_pass = "most frequent"

    # ordinal_features
    if ordinal_features is not None:
        apply_ordinal_encoding_pass = True
    else:
        apply_ordinal_encoding_pass = False

    if apply_ordinal_encoding_pass is True:
        ordinal_columns_and_categories_pass = ordinal_features
    else:
        ordinal_columns_and_categories_pass = {}

    if high_cardinality_features is not None:
        apply_cardinality_reduction_pass = True
    else:
        apply_cardinality_reduction_pass = False

    if high_cardinality_method == "frequency":
        cardinal_method_pass = "count"
    elif high_cardinality_method == "clustering":
        cardinal_method_pass = "cluster"

    if apply_cardinality_reduction_pass:
        cardinal_features_pass = high_cardinality_features
    else:
        cardinal_features_pass = []

    if silent:
        display_dtypes_pass = False
    else:
        display_dtypes_pass = True

    logger.info("Importing preprocessing module")

    # import library
    import pycaret.preprocess as preprocess

    logger.info("Creating preprocessing pipeline")

    data = preprocess.Preprocess_Path_One(
        train_data=data,
        target_variable=target,
        categorical_features=cat_features_pass,
        apply_ordinal_encoding=apply_ordinal_encoding_pass,
        ordinal_columns_and_categories=ordinal_columns_and_categories_pass,
        apply_cardinality_reduction=apply_cardinality_reduction_pass,
        cardinal_method=cardinal_method_pass,
        cardinal_features=cardinal_features_pass,
        numerical_features=numeric_features_pass,
        time_features=date_features_pass,
        features_todrop=ignore_features_pass,
        numeric_imputation_strategy=numeric_imputation,
        categorical_imputation_strategy=categorical_imputation_pass,
        scale_data=normalize,
        scaling_method=normalize_method,
        Power_transform_data=transformation,
        Power_transform_method=trans_method_pass,
        apply_untrained_levels_treatment=handle_unknown_categorical,
        untrained_levels_treatment_method=unknown_categorical_method_pass,
        apply_pca=pca,
        pca_method=pca_method_pass,
        pca_variance_retained_or_number_of_components=pca_components_pass,
        apply_zero_nearZero_variance=ignore_low_variance,
        club_rare_levels=combine_rare_levels,
        rara_level_threshold_percentage=rare_level_threshold,
        apply_binning=apply_binning_pass,
        features_to_binn=features_to_bin_pass,
        remove_outliers=remove_outliers,
        outlier_contamination_percentage=outliers_threshold,
        outlier_methods=["pca"],
        remove_multicollinearity=remove_multicollinearity,
        maximum_correlation_between_features=multicollinearity_threshold,
        remove_perfect_collinearity=remove_perfect_collinearity,
        cluster_entire_data=create_clusters,
        range_of_clusters_to_try=cluster_iter,
        apply_polynomial_trigonometry_features=polynomial_features,
        max_polynomial=polynomial_degree,
        trigonometry_calculations=trigonometry_features_pass,
        top_poly_trig_features_to_select_percentage=polynomial_threshold,
        apply_grouping=apply_grouping_pass,
        features_to_group_ListofList=group_features_pass,
        group_name=group_names_pass,
        apply_feature_selection=feature_selection,
        feature_selection_top_features_percentage=feature_selection_threshold,
        feature_selection_method=feature_selection_method,
        apply_feature_interactions=apply_feature_interactions_pass,
        feature_interactions_to_apply=interactions_to_apply_pass,
        feature_interactions_top_features_to_select_percentage=interaction_threshold,
        display_types=display_dtypes_pass,  # this is for inferred input box
        target_transformation=False,  # not needed for classification
        random_state=seed,
    )

    display.move_progress()
    logger.info("Preprocessing pipeline created successfully")

    if hasattr(preprocess.dtypes, "replacement"):
        label_encoded = preprocess.dtypes.replacement
        label_encoded = str(label_encoded).replace("'", "")
        label_encoded = str(label_encoded).replace("{", "")
        label_encoded = str(label_encoded).replace("}", "")

    else:
        label_encoded = "None"

    try:
        res_type = ["quit", "Quit", "exit", "EXIT", "q", "Q", "e", "E", "QUIT", "Exit"]
        res = preprocess.dtypes.response

        if res in res_type:
            sys.exit(
                "(Process Exit): setup has been interupted with user command 'quit'. setup must rerun."
            )

    except:
        logger.error(
            "(Process Exit): setup has been interupted with user command 'quit'. setup must rerun."
        )

    # save prep pipe
    prep_pipe = preprocess.pipe

    logger.info("Creating grid variables")

    # generate values for grid show
    missing_values = data_before_preprocess.isna().sum().sum()
    if missing_values > 0:
        missing_flag = True
    else:
        missing_flag = False

    if normalize is True:
        normalize_grid = normalize_method
    else:
        normalize_grid = "None"

    if transformation is True:
        transformation_grid = transformation_method
    else:
        transformation_grid = "None"

    if pca is True:
        pca_method_grid = pca_method
    else:
        pca_method_grid = "None"

    if pca is True:
        pca_components_grid = pca_components_pass
    else:
        pca_components_grid = "None"

    if combine_rare_levels:
        rare_level_threshold_grid = rare_level_threshold
    else:
        rare_level_threshold_grid = "None"

    if bin_numeric_features is None:
        numeric_bin_grid = False
    else:
        numeric_bin_grid = True

    if remove_outliers is False:
        outliers_threshold_grid = None
    else:
        outliers_threshold_grid = outliers_threshold

    if remove_multicollinearity is False:
        multicollinearity_threshold_grid = None
    else:
        multicollinearity_threshold_grid = multicollinearity_threshold

    if create_clusters is False:
        cluster_iter_grid = None
    else:
        cluster_iter_grid = cluster_iter

    if polynomial_features:
        polynomial_degree_grid = polynomial_degree
    else:
        polynomial_degree_grid = None

    if polynomial_features or trigonometry_features:
        polynomial_threshold_grid = polynomial_threshold
    else:
        polynomial_threshold_grid = None

    if feature_selection:
        feature_selection_threshold_grid = feature_selection_threshold
    else:
        feature_selection_threshold_grid = None

    if feature_interaction or feature_ratio:
        interaction_threshold_grid = interaction_threshold
    else:
        interaction_threshold_grid = None

    if ordinal_features is not None:
        ordinal_features_grid = True
    else:
        ordinal_features_grid = False

    if handle_unknown_categorical:
        unknown_categorical_method_grid = unknown_categorical_method
    else:
        unknown_categorical_method_grid = None

    if group_features is not None:
        group_features_grid = True
    else:
        group_features_grid = False

    if high_cardinality_features is not None:
        high_cardinality_features_grid = True
    else:
        high_cardinality_features_grid = False

    if high_cardinality_features_grid:
        high_cardinality_method_grid = high_cardinality_method
    else:
        high_cardinality_method_grid = None

    learned_types = preprocess.dtypes.learent_dtypes
    learned_types.drop(target, inplace=True)

    float_type = 0
    cat_type = 0

    for i in preprocess.dtypes.learent_dtypes:
        if "float" in str(i):
            float_type += 1
        elif "object" in str(i):
            cat_type += 1
        elif "int" in str(i):
            float_type += 1

    """
    preprocessing ends here
    """

    # reset pandas option
    pd.reset_option("display.max_rows")
    pd.reset_option("display.max_columns")

    logger.info("Creating global containers")

    # create an empty list for pickling later.
    experiment__ = []

    # create folds_shuffle_param
    folds_shuffle_param = folds_shuffle

    # create n_jobs_param
    n_jobs_param = n_jobs

    cuml_version = None
    if use_gpu:
        from cuml import __version__

        cuml_version = __version__
        logger.info(f"cuml=={cuml_version}")

        cuml_version = cuml_version.split(".")
        cuml_version = (int(cuml_version[0]), int(cuml_version[1]))
        if not cuml_version >= (0, 15):
            message = f"cuML is outdated. Required version is >=0.15, got {__version__}"
            if use_gpu == "Force":
                raise ImportError(message)
            else:
                logger.warning(message)
                use_gpu = False

    # create gpu_n_jobs_param
    gpu_n_jobs_param = n_jobs if not use_gpu else 1

    # create create_model_container
    create_model_container = []

    # create master_model_container
    master_model_container = []

    # create display container
    display_container = []

    # create logging parameter
    logging_param = log_experiment

    # create exp_name_log param incase logging is False
    exp_name_log = "no_logging"

    # create an empty log_plots_param
    if log_plots:
        log_plots_param = True
    else:
        log_plots_param = False

    # create a fix_imbalance_param and fix_imbalance_method_param
    fix_imbalance_param = fix_imbalance
    fix_imbalance_method_param = fix_imbalance_method

    if fix_imbalance_method_param is None:
        fix_imbalance_model_name = "SMOTE"
    else:
        fix_imbalance_model_name = str(fix_imbalance_method_param).split("(")[0]

    # create target_param var
    target_param = target

    # create gpu_param var
    gpu_param = use_gpu

    # creating variables to be used later in the function
    X = data.drop(target, axis=1)
    y = data[target]

    # determining target type
    if _is_multiclass():
        target_type = "Multiclass"
    else:
        target_type = "Binary"

    all_models = models(force_regenerate=True)
    _all_models_internal = models(internal=True, force_regenerate=True)
    all_metrics = get_metrics()

    # sample estimator
    if sample_estimator is None:
        model = _all_models_internal.loc["lr"]["Class"]()
    else:
        model = sample_estimator

    display.move_progress()

    if sampling is True and data.shape[0] > 25000:  # change this back to 25000

        X_train, X_test, y_train, y_test = _sample_data(
            model, seed, train_size, data_split_shuffle, display
        )

    else:
        display.update_monitor(1, "Splitting Data")
        display.display_monitor()

        X_train, X_test, y_train, y_test = train_test_split(
            X,
            y,
            test_size=1 - train_size,
            stratify=y,
            random_state=seed,
            shuffle=data_split_shuffle,
        )
        display.move_progress()

    """
    Final display Starts
    """
    if profile:
        print("Setup Succesfully Completed! Loading Profile Now... Please Wait!")
    else:
        if verbose:
            print("Setup Succesfully Completed!")

    functions = pd.DataFrame(
        [
            ["session_id", seed],
            ["Target Type", target_type],
            ["Label Encoded", label_encoded],
            ["Original Data", data_before_preprocess.shape],
            ["Missing Values ", missing_flag],
            ["Numeric Features ", str(float_type)],
            ["Categorical Features ", str(cat_type)],
            ["Ordinal Features ", ordinal_features_grid],
            ["High Cardinality Features ", high_cardinality_features_grid],
            ["High Cardinality Method ", high_cardinality_method_grid],
            [
                "Sampled Data",
                f"({X_train.shape[0] + X_test.shape[0]}, {data_before_preprocess.shape[1]})",
            ],
            ["Transformed Train Set", X_train.shape],
            ["Transformed Test Set", X_test.shape],
            ["Numeric Imputer ", numeric_imputation],
            ["Categorical Imputer ", categorical_imputation],
            ["Normalize ", normalize],
            ["Normalize Method ", normalize_grid],
            ["Transformation ", transformation],
            ["Transformation Method ", transformation_grid],
            ["PCA ", pca],
            ["PCA Method ", pca_method_grid],
            ["PCA Components ", pca_components_grid],
            ["Ignore Low Variance ", ignore_low_variance],
            ["Combine Rare Levels ", combine_rare_levels],
            ["Rare Level Threshold ", rare_level_threshold_grid],
            ["Numeric Binning ", numeric_bin_grid],
            ["Remove Outliers ", remove_outliers],
            ["Outliers Threshold ", outliers_threshold_grid],
            ["Remove Multicollinearity ", remove_multicollinearity],
            ["Multicollinearity Threshold ", multicollinearity_threshold_grid],
            ["Clustering ", create_clusters],
            ["Clustering Iteration ", cluster_iter_grid],
            ["Polynomial Features ", polynomial_features],
            ["Polynomial Degree ", polynomial_degree_grid],
            ["Trignometry Features ", trigonometry_features],
            ["Polynomial Threshold ", polynomial_threshold_grid],
            ["Group Features ", group_features_grid],
            ["Feature Selection ", feature_selection],
            ["Features Selection Threshold ", feature_selection_threshold_grid],
            ["Feature Interaction ", feature_interaction],
            ["Feature Ratio ", feature_ratio],
            ["Interaction Threshold ", interaction_threshold_grid],
            ["Fix Imbalance", fix_imbalance_param],
            ["Fix Imbalance Method", fix_imbalance_model_name],
        ],
        columns=["Description", "Value"],
    )

    functions_ = functions.style.apply(highlight_max)

    display.display(functions_, clear=True)

    if profile:
        try:
            import pandas_profiling

            pf = pandas_profiling.ProfileReport(data_before_preprocess)
            display.display(pf, clear=True)
        except:
            print(
                "Data Profiler Failed. No output to show, please continue with Modeling."
            )
            logger.error(
                "Data Profiler Failed. No output to show, please continue with Modeling."
            )

    """
    Final display Ends
    """

    # log into experiment
    experiment__.append(("Classification Setup Config", functions))
    experiment__.append(("X_training Set", X_train))
    experiment__.append(("y_training Set", y_train))
    experiment__.append(("X_test Set", X_test))
    experiment__.append(("y_test Set", y_test))
    experiment__.append(("Transformation Pipeline", prep_pipe))

    # end runtime
    runtime_end = time.time()
    runtime = np.array(runtime_end - runtime_start).round(2)

    if logging_param:

        logger.info("Logging experiment in MLFlow")

        import mlflow
        from pathlib import Path

        if experiment_name is None:
            exp_name_ = "clf-default-name"
        else:
            exp_name_ = experiment_name

        URI = secrets.token_hex(nbytes=4)
        exp_name_log = exp_name_

        try:
            mlflow.create_experiment(exp_name_log)
        except:
            pass

        # mlflow logging
        mlflow.set_experiment(exp_name_log)

        run_name_ = f"Session Initialized {USI}"

        with mlflow.start_run(run_name=run_name_) as run:

            # Get active run to log as tag
            RunID = mlflow.active_run().info.run_id

            k = functions.copy()
            k.set_index("Description", drop=True, inplace=True)
            kdict = k.to_dict()
            params = kdict.get("Value")
            mlflow.log_params(params)

            # set tag of compare_models
            mlflow.set_tag("Source", "setup")

            import secrets

            URI = secrets.token_hex(nbytes=4)
            mlflow.set_tag("URI", URI)
            mlflow.set_tag("USI", USI)
            mlflow.set_tag("Run Time", runtime)
            mlflow.set_tag("Run ID", RunID)

            # Log the transformation pipeline
            logger.info(
                "SubProcess save_model() called =================================="
            )
            save_model(prep_pipe, "Transformation Pipeline", verbose=False)
            logger.info(
                "SubProcess save_model() end =================================="
            )
            mlflow.log_artifact("Transformation Pipeline.pkl")
            os.remove("Transformation Pipeline.pkl")

            # Log pandas profile
            if log_profile:
                import pandas_profiling

                pf = pandas_profiling.ProfileReport(data_before_preprocess)
                pf.to_file("Data Profile.html")
                mlflow.log_artifact("Data Profile.html")
                os.remove("Data Profile.html")
                display.display(functions_, clear=True)

            # Log training and testing set
            if log_data:
                X_train.join(y_train).to_csv("Train.csv")
                X_test.join(y_test).to_csv("Test.csv")
                mlflow.log_artifact("Train.csv")
                mlflow.log_artifact("Test.csv")
                os.remove("Train.csv")
                os.remove("Test.csv")

    logger.info(f"create_model_container: {len(create_model_container)}")
    logger.info(f"master_model_container: {len(master_model_container)}")
    logger.info(f"display_container: {len(display_container)}")

    logger.info(str(prep_pipe))
    logger.info("setup() succesfully completed......................................")

    gc.collect()

    return (
        X,
        y,
        X_train,
        X_test,
        y_train,
        y_test,
        seed,
        prep_pipe,
        experiment__,
        folds_shuffle_param,
        n_jobs_param,
        html_param,
        create_model_container,
        master_model_container,
        display_container,
        exp_name_log,
        logging_param,
        log_plots_param,
        USI,
        fix_imbalance_param,
        fix_imbalance_method_param,
        logger,
        data_before_preprocess,
        target_param,
        gpu_param,
        gpu_n_jobs_param,
    )


def compare_models(
    include: list = None,  # changed whitelist to include in pycaret==2.1
    exclude: List[str] = None,  # changed blacklist to exclude in pycaret==2.1
    fold: int = 10,
    round: int = 4,
    sort: str = "Accuracy",
    n_select: int = 1,
    budget_time: float = 0,  # added in pycaret==2.1.0
    turbo: bool = True,
    verbose: bool = True,
    display: Display = None,
) -> Any:

    """
    This function train all the models available in the model library and scores them 
    using Stratified Cross Validation. The output prints a score grid with Accuracy, 
    AUC, Recall, Precision, F1, Kappa and MCC (averaged accross folds), determined by
    fold parameter.
    
    This function returns the best model based on metric defined in sort parameter. 
    
    To select top N models, use n_select parameter that is set to 1 by default.
    Where n_select parameter > 1, it will return a list of trained model objects.

    When turbo is set to True ('rbfsvm', 'gpc' and 'mlp') are excluded due to longer
    training time. By default turbo param is set to True.        

    Example
    -------
    >>> from pycaret.datasets import get_data
    >>> juice = get_data('juice')
    >>> experiment_name = setup(data = juice,  target = 'Purchase')
    >>> best_model = compare_models() 

    This will return the averaged score grid of all the models except 'rbfsvm', 'gpc' 
    and 'mlp'. When turbo param is set to False, all models including 'rbfsvm', 'gpc' 
    and 'mlp' are used but this may result in longer training time.
    
    >>> best_model = compare_models( exclude = [ 'knn', 'gbc' ] , turbo = False) 

    This will return a comparison of all models except K Nearest Neighbour and
    Gradient Boosting Classifier.
    
    >>> best_model = compare_models( exclude = [ 'knn', 'gbc' ] , turbo = True) 

    This will return comparison of all models except K Nearest Neighbour, 
    Gradient Boosting Classifier, SVM (RBF), Gaussian Process Classifier and
    Multi Level Perceptron.
        

    >>> tuned_model = tune_model(create_model('lr'))
    >>> best_model = compare_models( include = [ 'lr', tuned_model ]) 

    This will compare a tuned Linear Regression model with an untuned one.

    Parameters
    ----------
    exclude: list of strings, default = None
        In order to omit certain models from the comparison model ID's can be passed as 
        a list of strings in exclude param. 

    include: list of strings or objects, default = None
        In order to run only certain models for the comparison, the model ID's can be 
        passed as a list of strings in include param. The list can also include estimator
        objects to be compared.

    fold: integer, default = 10
        Number of folds to be used in Kfold CV. Must be at least 2. 

    round: integer, default = 4
        Number of decimal places the metrics in the score grid will be rounded to.
  
    sort: str, default = 'Accuracy'
        The scoring measure specified is used for sorting the average score grid
        Other options are 'AUC', 'Recall', 'Precision', 'F1', 'Kappa' and 'MCC'.

    n_select: int, default = 1
        Number of top_n models to return. use negative argument for bottom selection.
        for example, n_select = -3 means bottom 3 models.

    budget_time: int or float, default = 0
        If set above 0, will terminate execution of the function after budget_time 
        minutes have passed and return results up to that point.

    turbo: bool, default = True
        When turbo is set to True, it excludes estimators that have longer
        training time.

    verbose: bool, default = True
        Score grid is not printed when verbose is set to False.
    
    Returns
    -------
    score_grid
        A table containing the scores of the model across the kfolds. 
        Scoring metrics used are Accuracy, AUC, Recall, Precision, F1, 
        Kappa and MCC. Mean and standard deviation of the scores across 
        the folds are also returned.

    Warnings
    --------
    - compare_models() though attractive, might be time consuming with large 
      datasets. By default turbo is set to True, which excludes models that
      have longer training times. Changing turbo parameter to False may result 
      in very high training times with datasets where number of samples exceed 
      10,000.
      
    - If target variable is multiclass (more than 2 classes), AUC will be 
      returned as zero (0.0)      
             
    
    """

    function_params_str = ", ".join([f"{k}={v}" for k, v in locals().items()])

    logger = get_logger()

    logger.info("Initializing compare_models()")
    logger.info(f"compare_models({function_params_str})")

    logger.info("Checking exceptions")

    # exception checking

    # checking error for exclude (string)
    available_estimators = all_models.index

    if exclude != None:
        for i in exclude:
            if i not in available_estimators:
                raise ValueError(
                    f"Estimator Not Available {i}. Please see docstring for list of available estimators."
                )

    if include != None:
        for i in include:
            if isinstance(i, str):
                if i not in available_estimators:
                    raise ValueError(
                        f"Estimator {i} Not Available. Please see docstring for list of available estimators."
                    )
            elif not hasattr(i, "fit"):
                raise ValueError(
                    f"Estimator {i} does not have the required fit() method."
                )

    # include and exclude together check
    if include is not None and exclude is not None:
        raise TypeError(
            "Cannot use exclude parameter when include is used to compare models."
        )

    # checking fold parameter
    if type(fold) is not int:
        raise TypeError("Fold parameter only accepts integer value.")

    # checking round parameter
    if type(round) is not int:
        raise TypeError("Round parameter only accepts integer value.")

    # checking n_select parameter
    if type(n_select) is not int:
        raise TypeError("n_select parameter only accepts integer value.")

    # checking budget_time parameter
    if type(budget_time) is not int and type(budget_time) is not float:
        raise TypeError("budget_time parameter only accepts integer or float values.")

    # checking sort parameter
    sort = _get_metric(sort)
    if sort is None:
        raise ValueError(
            f"Sort method not supported. See docstring for list of available parameters."
        )

    # checking optimize parameter for multiclass
    if _is_multiclass():
        if not sort["Multiclass"]:
            raise TypeError(
                f"{sort} metric not supported for multiclass problems. See docstring for list of other optimization parameters."
            )

    """
    
    ERROR HANDLING ENDS HERE
    
    """

    pd.set_option("display.max_columns", 500)

    logger.info("Preparing display monitor")

    len_mod = len(all_models[all_models["Turbo"] == True]) if turbo else len(all_models)

    if include:
        len_mod = len(include)
    elif exclude:
        len_mod -= len(exclude)

    if not display:
        progress_args = {"max": ((fold + 4) * len_mod) + 4 + len_mod}
        master_display_columns = ["Model"] + all_metrics["Display Name"].to_list()
        timestampStr = datetime.datetime.now().strftime("%H:%M:%S")
        monitor_rows = [
            ["Initiated", ". . . . . . . . . . . . . . . . . .", timestampStr],
            ["Status", ". . . . . . . . . . . . . . . . . .", "Loading Dependencies"],
            ["Estimator", ". . . . . . . . . . . . . . . . . .", "Compiling Library"],
            ["ETC", ". . . . . . . . . . . . . . . . . .", "Calculating ETC"],
        ]
        display = Display(
            verbose,
            html_param,
            progress_args,
            master_display_columns,
            monitor_rows,
            logger=logger,
        )

        display.display_progress()
        display.display_monitor()
        display.display_master_display()

    # general dependencies

    from sklearn import metrics
    import pandas.io.formats.style

    np.random.seed(seed)

    display.move_progress()

    # defining sort parameter (making Precision equivalent to Prec. )

    sort = sort["Display Name"]

    """
    MONITOR UPDATE STARTS
    """

    display.update_monitor(1, "Loading Estimator")
    display.display_monitor()

    """
    MONITOR UPDATE ENDS
    """

    if include:
        model_library = include
    else:
        if turbo:
            model_library = models()
            model_library = list(model_library[model_library["Turbo"] == True].index)
        else:
            model_library = list(models().index)
        if exclude:
            model_library = [x for x in model_library if x not in exclude]

    display.move_progress()

    # create URI (before loop)
    import secrets

    URI = secrets.token_hex(nbytes=4)

    master_display = None

    total_runtime_start = time.time()
    total_runtime = 0
    over_time_budget = False
    if budget_time and budget_time > 0:
        logger.info(f"Time budget is {budget_time} minutes")

    for i, model in enumerate(model_library):

        if (
            not hasattr(model, "estimators")
            and not isinstance(model, str)
            and _is_multiclass()
        ):
            model_name = _get_model_name(model.estimator)
        else:
            model_name = _get_model_name(model)

        if isinstance(model, str):
            logger.info(f"Initializing {model_name}")
        else:
            logger.info(f"Initializing custom model {model_name}")

        # run_time
        runtime_start = time.time()
        total_runtime += (runtime_start - total_runtime_start) / 60
        logger.info(f"Total runtime is {total_runtime} minutes")
        over_time_budget = (
            budget_time and budget_time > 0 and total_runtime > budget_time
        )
        if over_time_budget:
            logger.info(
                f"Total runtime {total_runtime} is over time budget by {total_runtime - budget_time}, breaking loop"
            )
            break
        total_runtime_start = runtime_start

        display.move_progress()

        """
        MONITOR UPDATE STARTS
        """

        display.update_monitor(2, model_name)
        display.update_monitor(3, "Calculating ETC")
        display.display_monitor()

        """
        MONITOR UPDATE ENDS
        """
        display.replace_master_display(None)

        logger.info(
            "SubProcess create_model() called =================================="
        )
        model = create_model(
            estimator=model,
            system=False,
            verbose=False,
            display=display,
            fold=fold,
            round=round,
            budget_time=budget_time - total_runtime
            if budget_time and budget_time > 0
            else 0,
        )
        model_results = pull(pop=True)
        logger.info("SubProcess create_model() end ==================================")

        if not model:
            over_time_budget = True
            logger.info(f"Time budged exceeded in create_model(), breaking loop")
            break

        logger.info("Creating metrics dataframe")
        compare_models_ = pd.DataFrame(model_results.loc["Mean"]).T
        compare_models_.insert(0, "Model", model_name)
        compare_models_.insert(0, "Object", [model])
        compare_models_.insert(0, "index", [i])
        compare_models_.set_index("index", drop=True, inplace=True)
        if master_display is None:
            master_display = compare_models_
        else:
            master_display = pd.concat(
                [master_display, compare_models_], ignore_index=True
            )
        master_display = master_display.round(round)
        master_display = master_display.sort_values(by=sort, ascending=False)
        # master_display.reset_index(drop=True, inplace=True)

        master_display_ = master_display.drop("Object", axis=1).style.set_precision(
            round
        )
        master_display_ = master_display_.set_properties(**{"text-align": "left"})
        master_display_ = master_display_.set_table_styles(
            [dict(selector="th", props=[("text-align", "left")])]
        )

        display.replace_master_display(master_display_)

        display.display_master_display()
        # end runtime
        runtime_end = time.time()
        runtime = np.array(runtime_end - runtime_start).round(2)

        """
        MLflow logging starts here
        """

        if logging_param:

            logger.info("Creating MLFlow logs")

            import mlflow
            from pathlib import Path

            run_name = model_name

            with mlflow.start_run(run_name=run_name) as run:

                # Get active run to log as tag
                RunID = mlflow.active_run().info.run_id

                params = model.get_params()

                for i in list(params):
                    v = params.get(i)
                    if len(str(v)) > 250:
                        params.pop(i)

                mlflow.log_params(params)

                # set tag of compare_models
                mlflow.set_tag("Source", "compare_models")
                mlflow.set_tag("URI", URI)
                mlflow.set_tag("USI", USI)
                mlflow.set_tag("Run Time", runtime)
                mlflow.set_tag("Run ID", RunID)

                # Log top model metrics
                mlflow.log_metrics(
                    {
                        k: v
                        for k, v in master_display.drop(
                            ["Object", "Model", "TT (Sec)"], axis=1
                        )
                        .iloc[0]
                        .items()
                    }
                )

                # get default conda env
                from mlflow.sklearn import get_default_conda_env

                default_conda_env = get_default_conda_env()
                default_conda_env["name"] = f"{exp_name_log}-env"
                default_conda_env.get("dependencies").pop(-3)
                dependencies = default_conda_env.get("dependencies")[-1]
                from pycaret.utils import __version__

                dep = f"pycaret=={__version__}"
                dependencies["pip"] = [dep]

                # define model signature
                from mlflow.models.signature import infer_signature

                signature = infer_signature(
                    data_before_preprocess.drop([target_param], axis=1)
                )
                input_example = (
                    data_before_preprocess.drop([target_param], axis=1)
                    .iloc[0]
                    .to_dict()
                )

                # log model as sklearn flavor
                prep_pipe_temp = deepcopy(prep_pipe)
                prep_pipe_temp.steps.append(["trained model", model])
                mlflow.sklearn.log_model(
                    prep_pipe_temp,
                    "model",
                    conda_env=default_conda_env,
                    signature=signature,
                    input_example=input_example,
                )
                del prep_pipe_temp

    display.move_progress()

    def highlight_max(s):
        to_highlight = s == s.max()
        return ["background-color: yellow" if v else "" for v in to_highlight]

    def highlight_cols(s):
        color = "lightgrey"
        return f"background-color: {color}"

    if _is_multiclass():

        compare_models_ = (
            master_display.drop("Object", axis=1)
            .style.apply(highlight_max, subset=master_display.columns[2:],)
            .applymap(highlight_cols, subset=["TT (Sec)"])
        )
    else:

        compare_models_ = (
            master_display.drop("Object", axis=1)
            .style.apply(highlight_max, subset=master_display.columns[2:],)
            .applymap(highlight_cols, subset=["TT (Sec)"])
        )

    compare_models_ = compare_models_.set_precision(round)
    compare_models_ = compare_models_.set_properties(**{"text-align": "left"})
    compare_models_ = compare_models_.set_table_styles(
        [dict(selector="th", props=[("text-align", "left")])]
    )

    display.move_progress()

    display.update_monitor(1, "Compiling Final Model")
    display.update_monitor(3, "Almost Finished")
    display.display_monitor()

    sorted_models = master_display["Object"].to_list()
    n_select = n_select if n_select <= len(sorted_models) else len(sorted_models)
    if n_select < 0:
        sorted_models = sorted_models[n_select:]
    else:
        sorted_models = sorted_models[:n_select]

    if len(sorted_models) == 1:
        sorted_models = sorted_models[0]

    display.display(compare_models_, clear=True)

    pd.reset_option("display.max_columns")

    # store in display container
    display_container.append(compare_models_.data)

    logger.info(f"create_model_container: {len(create_model_container)}")
    logger.info(f"master_model_container: {len(master_model_container)}")
    logger.info(f"display_container: {len(display_container)}")

    logger.info(str(sorted_models))
    logger.info(
        "compare_models() succesfully completed......................................"
    )

    return sorted_models


def create_model(
    estimator=None,
    fold: int = 10,
    round: int = 4,
    cross_validation: bool = True,
    budget_time: float = 0,
    verbose: bool = True,
    system: bool = True,
    return_fit_time: bool = False,  # added in pycaret==2.2.0
    X_train_data: pd.DataFrame = None,  # added in pycaret==2.2.0
    Y_train_data: pd.DataFrame = None,  # added in pycaret==2.2.0
    display: Display = None,  # added in pycaret==2.2.0
    **kwargs,
) -> Any:

    """  
    This function creates a model and scores it using Stratified Cross Validation. 
    The output prints a score grid that shows Accuracy, AUC, Recall, Precision, 
    F1, Kappa and MCC by fold (default = 10 Fold). 

    This function returns a trained model object. 

    setup() function must be called before using create_model()

    Example
    -------
    >>> from pycaret.datasets import get_data
    >>> juice = get_data('juice')
    >>> experiment_name = setup(data = juice,  target = 'Purchase')
    >>> lr = create_model('lr')

    This will create a trained Logistic Regression model.

    Parameters
    ----------
    estimator : str / object, default = None
        Enter ID of the estimators available in model library or pass an untrained model 
        object consistent with fit / predict API to train and evaluate model. All 
        estimators support binary or multiclass problem. List of estimators in model 
        library (ID - Name):

        * 'lr' - Logistic Regression             
        * 'knn' - K Nearest Neighbour            
        * 'nb' - Naive Bayes             
        * 'dt' - Decision Tree Classifier                   
        * 'svm' - SVM - Linear Kernel	            
        * 'rbfsvm' - SVM - Radial Kernel               
        * 'gpc' - Gaussian Process Classifier                  
        * 'mlp' - Multi Level Perceptron                  
        * 'ridge' - Ridge Classifier                
        * 'rf' - Random Forest Classifier                   
        * 'qda' - Quadratic Discriminant Analysis                  
        * 'ada' - Ada Boost Classifier                 
        * 'gbc' - Gradient Boosting Classifier                  
        * 'lda' - Linear Discriminant Analysis                  
        * 'et' - Extra Trees Classifier                   
        * 'xgboost' - Extreme Gradient Boosting              
        * 'lightgbm' - Light Gradient Boosting              
        * 'catboost' - CatBoost Classifier             

    fold: integer, default = 10
        Number of folds to be used in Kfold CV. Must be at least 2. 

    round: integer, default = 4
        Number of decimal places the metrics in the score grid will be rounded to. 

    budget_time: int or float, default = 0
        If set above 0, will terminate execution of the function after budget_time minutes have
        passed.

    cross_validation: bool, default = True
        When cross_validation set to False fold parameter is ignored and model is trained
        on entire training dataset. No metric evaluation is returned. 

    verbose: bool, default = True
        Score grid is not printed when verbose is set to False.

    system: bool, default = True
        Must remain True all times. Only to be changed by internal functions.
    
    return_fit_time: bool, default = False
        If True, will return a tuple of the model and its fit time.
        Only to be changed by internal functions.

    X_train_data: pandas.DataFrame, default = None
        If not None, will use this dataframe as training features.
        Intended to be only changed by internal functions.

    Y_train_data: pandas.DataFrame, default = None
        If not None, will use this dataframe as training target.
        Intended to be only changed by internal functions.

    **kwargs: 
        Additional keyword arguments to pass to the estimator.

    Returns
    -------
    score_grid
        A table containing the scores of the model across the kfolds. 
        Scoring metrics used are Accuracy, AUC, Recall, Precision, F1, 
        Kappa and MCC. Mean and standard deviation of the scores across 
        the folds are highlighted in yellow.

    model
        trained model object

    Warnings
    --------
    - 'svm' and 'ridge' doesn't support predict_proba method. As such, AUC will be
      returned as zero (0.0)
     
    - If target variable is multiclass (more than 2 classes), AUC will be returned 
      as zero (0.0)

    - 'rbfsvm' and 'gpc' uses non-linear kernel and hence the fit time complexity is 
      more than quadratic. These estimators are hard to scale on datasets with more 
      than 10,000 samples.

    """

    function_params_str = ", ".join([f"{k}={v}" for k, v in locals().items()])

    logger = get_logger()

    logger.info("Initializing create_model()")
    logger.info(f"create_model({function_params_str})")

    logger.info("Checking exceptions")

    # run_time
    runtime_start = time.time()

    available_estimators = set(_all_models_internal.index)

    # only raise exception of estimator is of type string.
    if isinstance(estimator, str):
        if estimator not in available_estimators:
            raise ValueError(
                f"Estimator {estimator} not available. Please see docstring for list of available estimators."
            )
    elif not hasattr(estimator, "fit"):
        raise ValueError(
            f"Estimator {estimator} does not have the required fit() method."
        )

    # checking fold parameter
    if type(fold) is not int:
        raise TypeError("Fold parameter only accepts integer value.")

    # checking round parameter
    if type(round) is not int:
        raise TypeError("Round parameter only accepts integer value.")

    # checking budget_time parameter
    if type(budget_time) is not int and type(budget_time) is not float:
        raise TypeError("budget_time parameter only accepts integer or float values.")

    # checking verbose parameter
    if type(verbose) is not bool:
        raise TypeError("Verbose parameter can only take argument as True or False.")

    # checking system parameter
    if type(system) is not bool:
        raise TypeError("System parameter can only take argument as True or False.")

    # checking cross_validation parameter
    if type(cross_validation) is not bool:
        raise TypeError(
            "cross_validation parameter can only take argument as True or False."
        )

    """
    
    ERROR HANDLING ENDS HERE
    
    """

    if not display:
        progress_args = {"max": fold + 4}
        master_display_columns = all_metrics["Display Name"].to_list()
        timestampStr = datetime.datetime.now().strftime("%H:%M:%S")
        monitor_rows = [
            ["Initiated", ". . . . . . . . . . . . . . . . . .", timestampStr],
            ["Status", ". . . . . . . . . . . . . . . . . .", "Loading Dependencies"],
            ["ETC", ". . . . . . . . . . . . . . . . . .", "Calculating ETC"],
        ]
        display = Display(
            verbose,
            html_param,
            progress_args,
            master_display_columns,
            monitor_rows,
            logger=logger,
        )
        display.display_progress()
        display.display_monitor()
        display.display_master_display()

    logger.info("Importing libraries")

    # general dependencies

    from sklearn import metrics
    from sklearn.model_selection import StratifiedKFold
    from sklearn.base import clone

    np.random.seed(seed)

    logger.info("Copying training dataset")

    # Storing X_train and y_train in data_X and data_y parameter
    data_X = X_train.copy() if X_train_data is None else X_train_data.copy()
    data_y = y_train.copy() if Y_train_data is None else Y_train_data.copy()

    # reset index
    data_X.reset_index(drop=True, inplace=True)
    data_y.reset_index(drop=True, inplace=True)

    display.move_progress()

    logger.info("Defining folds")

    # cross validation setup starts here
    kf = StratifiedKFold(fold, random_state=seed, shuffle=folds_shuffle_param)

    logger.info("Declaring metric variables")

    score_dict = {metric: np.empty((0, 0)) for metric in all_metrics["Display Name"]}

    """
    MONITOR UPDATE STARTS
    """
    display.update_monitor(1, "Selecting Estimator")
    display.display_monitor()
    """
    MONITOR UPDATE ENDS
    """

    logger.info("Importing untrained model")

    if isinstance(estimator, str) and estimator in available_estimators:
        model_definition = _all_models_internal.loc[estimator]
        model_args = model_definition["Args"]
        model_args = {**model_args, **kwargs}
        model = model_definition["Class"](**model_args)
        full_name = model_definition["Name"]
    else:
        logger.info("Declaring custom model")

        model = clone(estimator)

        if _is_one_vs_rest(model):
            full_name = _get_model_name(model.estimator)
        else:
            full_name = _get_model_name(model)

    logger.info(f"{full_name} Imported succesfully")

    display.move_progress()

    onevsrest_model_definition = _all_models_internal.loc["OneVsRest"]
    # multiclass checking
    if _is_multiclass() and not _is_special_model(model):
        logger.info("Target variable is Multiclass. OneVsRestClassifier activated")

        model = onevsrest_model_definition["Class"](
            model, **onevsrest_model_definition["Args"]
        )

    """
    MONITOR UPDATE STARTS
    """
    if not cross_validation:
        display.update_monitor(1, f"Fitting {str(full_name)}")
    else:
        display.update_monitor(1, "Initializing CV")

    display.display_monitor()
    """
    MONITOR UPDATE ENDS
    """

    total_runtime_start = time.time()
    total_runtime = 0
    over_time_budget = False
    if budget_time and budget_time > 0:
        logger.info(f"Time budget is {budget_time} minutes")

    if not cross_validation:

        logger.info("Cross validation set to False")

        logger.info("Fitting Model")
        with io.capture_output():
            model.fit(data_X, data_y)

        display.display("", clear=True)

        logger.info(f"create_model_container: {len(create_model_container)}")
        logger.info(f"master_model_container: {len(master_model_container)}")
        logger.info(f"display_container: {len(display_container)}")

        logger.info(str(model))
        logger.info(
            "create_models() succesfully completed......................................"
        )

        gc.collect()
        return model

    fold_num = 1

    for train_i, test_i in kf.split(data_X, data_y):

        logger.info(f"Initializing Fold {fold_num}")

        t0 = time.time()
        total_runtime += (t0 - total_runtime_start) / 60
        logger.info(f"Total runtime is {total_runtime} minutes")
        over_time_budget = (
            budget_time and budget_time > 0 and total_runtime > budget_time
        )
        if over_time_budget:
            logger.info(
                f"Total runtime {total_runtime} is over time budget by {total_runtime - budget_time}, terminating function"
            )
            return None
        total_runtime_start = t0

        """
        MONITOR UPDATE STARTS
        """
        display.update_monitor(1, f"Fitting Fold {str(fold_num)} of {str(fold)}")
        display.display_monitor()
        """
        MONITOR UPDATE ENDS
        """

        Xtrain, Xtest = data_X.iloc[train_i], data_X.iloc[test_i]
        ytrain, ytest = data_y.iloc[train_i], data_y.iloc[test_i]
        # time just for fitting
        time_start = time.time()

        if fix_imbalance_param:
            Xtrain, ytrain = _fix_imbalance(Xtrain, ytrain, fix_imbalance_method_param)

        logger.info("Fitting Model")
        with io.capture_output():
            model.fit(Xtrain, ytrain)
        logger.info("Evaluating Metrics")

        if hasattr(model, "predict_proba"):
            pred_prob = model.predict_proba(Xtest)
            pred_prob = pred_prob[:, 1]
        else:
            logger.warning(
                "model has no predict_proba attribute. pred_prob set to 0.00"
            )
            pred_prob = 0.00

        pred_ = model.predict(Xtest)

        _calculate_metrics(ytest, pred_, pred_prob, score_dict)

        logger.info("Compiling Metrics")
        time_end = time.time()
        training_time = time_end - time_start

        if "TT (Sec)" in score_dict:
            score_dict["TT (Sec)"] = np.append(score_dict["TT (Sec)"], training_time)

        display.move_progress()

        """
        
        This section handles time calculation and is created to update_display() as code loops through 
        the fold defined.
        
        """

        fold_results = pd.DataFrame({k: [v[-1]] for k, v in score_dict.items()}).round(
            round
        )
        display.append_to_master_display(fold_results,)
        fold_results = []

        """
        TIME CALCULATION SUB-SECTION STARTS HERE
        """
        t1 = time.time()

        tt = (t1 - t0) * (fold - fold_num) / 60
        tt = np.around(tt, 2)

        if tt < 1:
            tt = str(np.around((tt * 60), 2))
            ETC = f"{tt} Seconds Remaining"

        else:
            tt = str(tt)
            ETC = f"{tt} Minutes Remaining"

        """
        MONITOR UPDATE STARTS
        """
        display.update_monitor(-1, ETC)
        display.display_monitor()
        """
        MONITOR UPDATE ENDS
        """

        fold_num += 1

        """
        TIME CALCULATION ENDS HERE
        """
        display.display_master_display()

    logger.info("Calculating mean and std")

    avgs_dict = {k: [np.mean(v), np.std(v)] for k, v in score_dict.items()}

    display.move_progress()

    logger.info("Creating metrics dataframe")

    model_results = pd.DataFrame(score_dict)
    model_avgs = pd.DataFrame(avgs_dict, index=["Mean", "SD"],)

    model_results = model_results.append(model_avgs)
    model_results = model_results.round(round)

    # yellow the mean
    model_results = color_df(model_results, "yellow", ["Mean"], axis=1)
    model_results = model_results.set_precision(round)

    # refitting the model on complete X_train, y_train
    display.update_monitor(1, "Finalizing Model")
    display.update_monitor(-1, "Almost Finished")
    display.display_monitor()

    if fix_imbalance_param:
        data_X, data_y = _fix_imbalance(data_X, data_y, fix_imbalance_method_param)

    model_fit_start = time.time()
    logger.info("Finalizing model")
    with io.capture_output():
        model.fit(data_X, data_y)
    model_fit_end = time.time()

    model_fit_time = np.array(model_fit_end - model_fit_start).round(2)

    # end runtime
    runtime_end = time.time()
    runtime = np.array(runtime_end - runtime_start).round(2)

    # mlflow logging
    if logging_param and system:

        logger.info("Creating MLFlow logs")

        # Creating Logs message monitor
        display.update_monitor(1, "Creating Logs")
        display.update_monitor(2, "Almost Finished")
        display.display_monitor()

        # import mlflow
        import mlflow
        import mlflow.sklearn
        from pathlib import Path

        mlflow.set_experiment(exp_name_log)

        with mlflow.start_run(run_name=full_name) as run:

            # Get active run to log as tag
            RunID = mlflow.active_run().info.run_id

            # Log model parameters
            params = model.get_params()

            for i in list(params):
                v = params.get(i)
                if len(str(v)) > 250:
                    params.pop(i)

            mlflow.log_params(params)

            # Log metrics
            avgs_dict_log = avgs_dict.copy()
            avgs_dict_log.pop("TT (Sec)")
            mlflow.log_metrics({k: v[0] for k, v in avgs_dict_log.items()})

            # set tag of compare_models
            mlflow.set_tag("Source", "create_model")

            import secrets

            URI = secrets.token_hex(nbytes=4)
            mlflow.set_tag("URI", URI)
            mlflow.set_tag("USI", USI)
            mlflow.set_tag("Run Time", runtime)
            mlflow.set_tag("Run ID", RunID)

            # Log training time in seconds
            mlflow.log_metric("TT", model_fit_time)

            # Log the CV results as model_results.html artifact
            model_results.data.to_html("Results.html", col_space=65, justify="left")
            mlflow.log_artifact("Results.html")
            os.remove("Results.html")

            # Generate hold-out predictions and save as html
            holdout = predict_model(model, verbose=False)
            holdout_score = pull(pop=True)
            del holdout
            holdout_score.to_html("Holdout.html", col_space=65, justify="left")
            mlflow.log_artifact("Holdout.html")
            os.remove("Holdout.html")

            # Log AUC and Confusion Matrix plot

            if log_plots_param:

                logger.info(
                    "SubProcess plot_model() called =================================="
                )

                try:
                    plot_model(
                        model, plot="auc", verbose=False, save=True, system=False
                    )
                    mlflow.log_artifact("AUC.png")
                    os.remove("AUC.png")
                except:
                    pass

                try:
                    plot_model(
                        model,
                        plot="confusion_matrix",
                        verbose=False,
                        save=True,
                        system=False,
                    )
                    mlflow.log_artifact("Confusion Matrix.png")
                    os.remove("Confusion Matrix.png")
                except:
                    pass

                try:
                    plot_model(
                        model, plot="feature", verbose=False, save=True, system=False
                    )
                    mlflow.log_artifact("Feature Importance.png")
                    os.remove("Feature Importance.png")
                except:
                    pass

                logger.info(
                    "SubProcess plot_model() end =================================="
                )

            # get default conda env
            from mlflow.sklearn import get_default_conda_env

            default_conda_env = get_default_conda_env()
            default_conda_env["name"] = f"{exp_name_log}-env"
            default_conda_env.get("dependencies").pop(-3)
            dependencies = default_conda_env.get("dependencies")[-1]
            from pycaret.utils import __version__

            dep = f"pycaret=={__version__}"
            dependencies["pip"] = [dep]

            # define model signature
            from mlflow.models.signature import infer_signature

            signature = infer_signature(
                data_before_preprocess.drop([target_param], axis=1)
            )
            input_example = (
                data_before_preprocess.drop([target_param], axis=1).iloc[0].to_dict()
            )

            # log model as sklearn flavor
            prep_pipe_temp = deepcopy(prep_pipe)
            prep_pipe_temp.steps.append(["trained model", model])
            mlflow.sklearn.log_model(
                prep_pipe_temp,
                "model",
                conda_env=default_conda_env,
                signature=signature,
                input_example=input_example,
            )
            del prep_pipe_temp

    display.move_progress()

    logger.info("Uploading results into container")

    # storing results in create_model_container
    create_model_container.append(model_results.data)
    display_container.append(model_results.data)

    # storing results in master_model_container
    logger.info("Uploading model into container now")
    master_model_container.append(model)

    display.display(model_results, clear=system, override=False if not system else None)

    logger.info(f"create_model_container: {len(create_model_container)}")
    logger.info(f"master_model_container: {len(master_model_container)}")
    logger.info(f"display_container: {len(display_container)}")

    logger.info(str(model))
    logger.info(
        "create_model() succesfully completed......................................"
    )

    gc.collect()

    if return_fit_time:
        return (model, model_fit_time)

    return model


def tune_model(
    estimator=None,
    fold: int = 10,
    round: int = 4,
    n_iter: int = 10,
    custom_grid: dict = None,
    optimize: str = "Accuracy",
    custom_scorer=None,  # added in pycaret==2.1 - depreciated
    search_library: str = "scikit-learn",
    search_algorithm: str = "Random",
    early_stopping: Any = "ASHA",
    early_stopping_max_iters: int = 10,
    choose_better: bool = False,
    verbose: bool = True,
    display: Display = None,
    **kwargs,
) -> Any:

    """
    This function tunes the hyperparameters of a model and scores it using Stratified 
    Cross Validation. The output prints a score grid that shows Accuracy, AUC, Recall
    Precision, F1, Kappa and MCC by fold (by default = 10 Folds).

    This function returns a trained model object.  

    Example
    -------
    >>> from pycaret.datasets import get_data
    >>> juice = get_data('juice')
    >>> experiment_name = setup(data = juice,  target = 'Purchase')
    >>> xgboost = create_model('xgboost')
    >>> tuned_xgboost = tune_model(xgboost) 

    This will tune the hyperparameters of Extreme Gradient Boosting Classifier.


    Parameters
    ----------
    estimator : object, default = None

    fold: integer, default = 10
        Number of folds to be used in Kfold CV. Must be at least 2. 

    round: integer, default = 4
        Number of decimal places the metrics in the score grid will be rounded to. 

    n_iter: integer, default = 10
        Number of iterations within the Random Grid Search. For every iteration, 
        the model randomly selects one value from the pre-defined grid of 
        hyperparameters.

    custom_grid: dictionary, default = None
        To use custom hyperparameters for tuning pass a dictionary with parameter name
        and values to be iterated. When set to None it uses pre-defined tuning grid.
        Custom grids must be in a format supported by the chosen search library.

    optimize: str, default = 'Accuracy'
        Measure used to select the best model through hyperparameter tuning.
        Can be either a string representing a metric or a custom scorer object
        created using sklearn.make_scorer. 

    custom_scorer: object, default = None
        Will be eventually depreciated.
        custom_scorer can be passed to tune hyperparameters of the model. It must be
        created using sklearn.make_scorer. 

    search_library: str, default = 'scikit-learn'
        The search library used to tune hyperparameters.
        Possible values:

        - 'scikit-learn' - default, requires no further installation
        - 'tune-sklearn' - Ray Tune scikit API. Does not support GPU models.
          `pip install tune-sklearn ray[tune]` https://github.com/ray-project/tune-sklearn
        - 'optuna' - Optuna. `pip install optuna` https://optuna.org/

    search_algorithm: str, default = 'Random'
        The search algorithm to be used for finding the best hyperparameters.
        Selection of search algorithms depends on the search_library parameter.
        Some search algorithms require additional libraries to be installed.
        'scikit-learn' possible values:

        - 'Random' - randomized search
        - 'Grid' - grid search

        'tune-sklearn' possible values:

        - 'Random' - randomized search
        - 'Grid' - grid search
        - 'Hyperopt' - Tree-structured Parzen Estimator search using Hyperopt 
          `pip install tune-sklearn ray[tune] hyperopt`
        - 'BOHB' - Bayesian search using HpBandSter 
          `pip install hpbandster ConfigSpace`

        'optuna' possible values:

        - 'Random' - randomized search
        - 'TPE' - Tree-structured Parzen Estimator search

    early_stopping: bool or str or object, default = 'ASHA'
        Use early stopping to stop fitting to a hyperparameter configuration 
        if it performs poorly. Ignored if search_library is `scikit-learn`, or
        if the estimator doesn't have partial_fit attribute.
        If False or None, early stopping will not be used.
        Can be either an object accepted by the search library or one of the
        following:

        - 'ASHA' for Asynchronous Successive Halving Algorithm
        - 'Hyperband' for Hyperband
        - 'Median' for median stopping rule
        - If False or None, early stopping will not be used.

        More info for Optuna - https://optuna.readthedocs.io/en/stable/reference/pruners.html
        More info for Ray Tune (tune-sklearn) - https://docs.ray.io/en/master/tune/api_docs/schedulers.html

    early_stopping_max_iters: int, default = 10
        Maximum number of epochs to run for each sampled configuration.
        Ignored if early_stopping is False or None.

    choose_better: bool, default = False
        When set to set to True, base estimator is returned when the performance doesn't 
        improve by tune_model. This gurantees the returned object would perform atleast 
        equivalent to base estimator created using create_model or model returned by 
        compare_models.

    verbose: bool, default = True
        Score grid is not printed when verbose is set to False.

    **kwargs: 
        Additional keyword arguments to pass to the optimizer.

    Returns
    -------
    score_grid
        A table containing the scores of the model across the kfolds. 
        Scoring metrics used are Accuracy, AUC, Recall, Precision, F1, 
        Kappa and MCC. Mean and standard deviation of the scores across 
        the folds are also returned.

    model
        Trained and tuned model object. 

    Warnings
    --------
   
    - If target variable is multiclass (more than 2 classes), optimize param 'AUC' is 
      not acceptable.
      
    - If target variable is multiclass (more than 2 classes), AUC will be returned as
      zero (0.0)

    - Using 'Grid' search algorithm with default parameter grids may result in very
      long computation.
        
          
    
    """
    function_params_str = ", ".join([f"{k}={v}" for k, v in locals().items()])

    logger = get_logger()

    logger.info("Initializing tune_model()")
    logger.info(f"tune_model({function_params_str})")

    logger.info("Checking exceptions")

    # run_time
    runtime_start = time.time()

    # checking estimator if string
    if type(estimator) is str:
        raise TypeError(
            "The behavior of tune_model in version 1.0.1 is changed. Please pass trained model object."
        )

    # Check for estimator
    if not hasattr(estimator, "fit"):
        raise ValueError(
            f"Estimator {estimator} does not have the required fit() method."
        )

    # restrict VotingClassifier
    if hasattr(estimator, "voting"):
        raise TypeError("VotingClassifier not allowed under tune_model().")

    # checking fold parameter
    if type(fold) is not int:
        raise TypeError("Fold parameter only accepts integer value.")

    # checking round parameter
    if type(round) is not int:
        raise TypeError("Round parameter only accepts integer value.")

    # checking n_iter parameter
    if type(n_iter) is not int:
        raise TypeError("n_iter parameter only accepts integer value.")

    # checking early_stopping parameter
    possible_early_stopping = ["ASHA", "Hyperband", "Median"]
    if (
        isinstance(early_stopping, str)
        and early_stopping not in possible_early_stopping
    ):
        raise TypeError(
            f"early_stopping parameter must be one of {', '.join(possible_early_stopping)}"
        )

    # checking early_stopping_max_iters parameter
    if type(early_stopping_max_iters) is not int:
        raise TypeError(
            "early_stopping_max_iters parameter only accepts integer value."
        )

    # checking search_library parameter
    possible_search_libraries = ["scikit-learn", "tune-sklearn", "optuna"]
    search_library = search_library.lower()
    if search_library not in possible_search_libraries:
        raise ValueError(
            f"search_library parameter must be one of {', '.join(possible_search_libraries)}"
        )

    if search_library == "tune-sklearn":
        try:
            import tune_sklearn
        except ImportError:
            raise ImportError(
                "'tune-sklearn' requires tune_sklearn package to be installed. Do: pip install tune-sklearn ray[tune]"
            )

        possible_search_algorithms = ["Random", "Grid", "Hyperopt", "BOHB"]
        if search_algorithm not in possible_search_algorithms:
            raise ValueError(
                f"For 'tune-sklearn' search_algorithm parameter must be one of {', '.join(possible_search_algorithms)}"
            )

        if search_algorithm == "BOHB":
            try:
                from ray.tune.suggest.bohb import TuneBOHB
                from ray.tune.schedulers import HyperBandForBOHB
                import ConfigSpace as CS
                import hpbandster
            except ImportError:
                raise ImportError(
                    "It appears that either HpBandSter or ConfigSpace is not installed. Do: pip install hpbandster ConfigSpace"
                )
        elif search_algorithm == "Hyperopt":
            try:
                from ray.tune.suggest.hyperopt import HyperOptSearch
                from hyperopt import hp
            except ImportError:
                raise ImportError(
                    "It appears that hyperopt is not installed. Do: pip install hyperopt"
                )

    elif search_library == "optuna":
        try:
            import optuna
        except ImportError:
            raise ImportError(
                "'optuna' requires optuna package to be installed. Do: pip install optuna"
            )

        possible_search_algorithms = ["Random", "TPE"]
        if search_algorithm not in possible_search_algorithms:
            raise ValueError(
                f"For 'optuna' search_algorithm parameter must be one of {', '.join(possible_search_algorithms)}"
            )
    else:
        possible_search_algorithms = ["Random", "Grid"]
        if search_algorithm not in possible_search_algorithms:
            raise ValueError(
                f"For 'scikit-learn' search_algorithm parameter must be one of {', '.join(possible_search_algorithms)}"
            )

    if custom_scorer is not None:
        optimize = custom_scorer
        warnings.warn(
            "custom_scorer parameter will be depreciated, use optimize instead",
            DeprecationWarning,
            stacklevel=2,
        )

    if isinstance(optimize, str):
        # checking optimize parameter
        optimize = _get_metric(optimize)
        if optimize is None:
            raise ValueError(
                "Optimize method not supported. See docstring for list of available parameters."
            )

        # checking optimize parameter for multiclass
        if _is_multiclass():
            if not optimize["Multiclass"]:
                raise TypeError(
                    "Optimization metric not supported for multiclass problems. See docstring for list of other optimization parameters."
                )
    else:
        logger.info(f"optimize set to user defined function {optimize}")

    # checking verbose parameter
    if type(verbose) is not bool:
        raise TypeError("Verbose parameter can only take argument as True or False.")

    """
    
    ERROR HANDLING ENDS HERE
    
    """

    if not display:
        progress_args = {"max": fold + 3 + 4}
        master_display_columns = all_metrics["Display Name"].to_list()
        timestampStr = datetime.datetime.now().strftime("%H:%M:%S")
        monitor_rows = [
            ["Initiated", ". . . . . . . . . . . . . . . . . .", timestampStr],
            ["Status", ". . . . . . . . . . . . . . . . . .", "Loading Dependencies"],
            ["ETC", ". . . . . . . . . . . . . . . . . .", "Calculating ETC"],
        ]
        display = Display(
            verbose,
            html_param,
            progress_args,
            master_display_columns,
            monitor_rows,
            logger=logger,
        )

        display.display_progress()
        display.display_monitor()
        display.display_master_display()

    # ignore warnings

    warnings.filterwarnings("ignore")

    logger.info("Importing libraries")
    # general dependencies

    from sklearn import metrics
    from sklearn.base import clone
    import logging

    np.random.seed(seed)

    logger.info("Copying training dataset")
    # Storing X_train and y_train in data_X and data_y parameter
    data_X = X_train.copy()
    data_y = y_train.copy()

    # reset index
    data_X.reset_index(drop=True, inplace=True)
    data_y.reset_index(drop=True, inplace=True)

    display.move_progress()

    # setting optimize parameter

    compare_dimension = optimize["Display Name"]
    optimize = optimize["Scorer"]

    # convert trained estimator into string name for grids

    logger.info("Checking base model")

    _estimator_ = clone(estimator)
    is_stacked_model = False

    if hasattr(estimator, "final_estimator"):
        logger.info("Model is stacked, using the definition of the meta-model")
        is_stacked_model = True
        estimator_id = _get_model_id(_estimator_.final_estimator)
    elif _is_one_vs_rest(estimator):
        estimator_id = _get_model_id(_estimator_.estimator)
        _estimator_ = _estimator_.estimator
    else:
        estimator_id = _get_model_id(_estimator_)

    estimator_definition = _all_models_internal.loc[estimator_id]
    estimator_name = estimator_definition["Name"]
    logger.info(f"Base model : {estimator_name}")

    if search_library == "tune-sklearn" and estimator_definition["GPU Enabled"]:
        raise ValueError("tune-sklearn not supported for GPU enabled models.")

    display.move_progress()

    logger.info("Declaring metric variables")

    """
    MONITOR UPDATE STARTS
    """

    display.update_monitor(1, "Searching Hyperparameters")
    display.display_monitor()

    """
    MONITOR UPDATE ENDS
    """

    logger.info("Defining Hyperparameters")

    if custom_grid is not None:
        param_grid = custom_grid
    elif search_library == "scikit-learn" or (
        search_library == "tune-sklearn"
        and (search_algorithm == "Grid" or search_algorithm == "Random")
    ):
        param_grid = estimator_definition["Tune Grid"]
    else:
        param_grid = estimator_definition["Tune Distributions"]

    if not param_grid:
        raise ValueError(
            "parameter grid for tuning is empty. If passing custom_grid, make sure that it is not empty. If not passing custom_grid, the passed estimator does not have a built-in tuning grid."
        )

    if is_stacked_model:
        logger.info("Stacked model passed, will tune meta model hyperparameters")
        param_grid = {f"final_estimator__{k}": v for k, v in param_grid.items()}

    search_kwargs = {**estimator_definition["Tune Args"], **kwargs}

    n_jobs = gpu_n_jobs_param
    logger.info(f"Tuning with n_jobs={n_jobs}")

    if search_library == "optuna":
        # suppress output
        logging.getLogger("optuna").setLevel(logging.ERROR)

        pruner_translator = {
            "ASHA": optuna.pruners.SuccessiveHalvingPruner(),
            "Hyperband": optuna.pruners.HyperbandPruner(),
            "Median": optuna.pruners.MedianPruner(),
            False: optuna.pruners.NopPruner(),
            None: optuna.pruners.NopPruner(),
        }
        pruner = early_stopping
        if pruner in pruner_translator:
            pruner = pruner_translator[early_stopping]

        sampler_translator = {
            "TPE": optuna.samplers.TPESampler(seed=seed),
            "Random": optuna.samplers.RandomSampler(seed=seed),
        }
        sampler = sampler_translator[search_algorithm]

        if custom_grid is None:
            param_grid = get_optuna_distributions(param_grid)

        study = optuna.create_study(
            direction="maximize", sampler=sampler, pruner=pruner
        )

        logger.info("Initializing optuna.integration.OptunaSearchCV")
        model_grid = optuna.integration.OptunaSearchCV(
            estimator=_estimator_,
            param_distributions=param_grid,
            cv=fold,
            enable_pruning=early_stopping and hasattr(_estimator_, "partial_fit"),
            max_iter=early_stopping_max_iters,
            n_jobs=n_jobs,
            n_trials=n_iter,
            random_state=seed,
            scoring=optimize,
            study=study,
            verbose=0,
            **search_kwargs,
        )

    elif search_library == "tune-sklearn":
        early_stopping_translator = {
            "ASHA": "ASHAScheduler",
            "Hyperband": "HyperBandScheduler",
            "Median": "MedianStoppingRule",
        }
        if early_stopping in early_stopping_translator:
            early_stopping = early_stopping_translator[early_stopping]

        # if n_jobs is None:
        # enable Ray local mode - otherwise the performance is terrible
        n_jobs = 1

        if search_algorithm == "Grid":
            from tune_sklearn import TuneGridSearchCV

            logger.info("Initializing tune_sklearn.TuneGridSearchCV")
            model_grid = TuneGridSearchCV(
                estimator=_estimator_,
                param_grid=param_grid,
                early_stopping=early_stopping and hasattr(_estimator_, "partial_fit"),
                scoring=optimize,
                cv=fold,
                max_iters=early_stopping_max_iters,
                n_jobs=n_jobs,
                use_gpu=gpu_param,
                verbose=0,
                **search_kwargs,
            )
        elif search_algorithm == "Hyperopt":
            from tune_sklearn import TuneSearchCV

            if custom_grid is None:
                param_grid = get_hyperopt_distributions(param_grid)
            logger.info("Initializing tune_sklearn.TuneSearchCV, hyperopt")
            model_grid = TuneSearchCV(
                estimator=_estimator_,
                search_optimization="hyperopt",
                param_distributions=param_grid,
                n_iter=n_iter,
                early_stopping=early_stopping and hasattr(_estimator_, "partial_fit"),
                scoring=optimize,
                cv=fold,
                random_state=seed,
                max_iters=early_stopping_max_iters,
                n_jobs=n_jobs,
                use_gpu=gpu_param,
                verbose=0,
                **search_kwargs,
            )
        elif search_algorithm == "BOHB":
            from tune_sklearn import TuneSearchCV

            if custom_grid is None:
                param_grid = get_CS_distributions(param_grid)
            logger.info("Initializing tune_sklearn.TuneSearchCV, bohb")
            model_grid = TuneSearchCV(
                estimator=_estimator_,
                search_optimization="bohb",
                param_distributions=param_grid,
                n_iter=n_iter,
                early_stopping=early_stopping and hasattr(_estimator_, "partial_fit"),
                scoring=optimize,
                cv=fold,
                random_state=seed,
                max_iters=early_stopping_max_iters,
                n_jobs=n_jobs,
                use_gpu=gpu_param,
                verbose=0,
                **search_kwargs,
            )
        else:
            from tune_sklearn import TuneSearchCV

            logger.info("Initializing tune_sklearn.TuneSearchCV, random")
            model_grid = TuneSearchCV(
                estimator=_estimator_,
                param_distributions=param_grid,
                early_stopping=early_stopping and hasattr(_estimator_, "partial_fit"),
                n_iter=n_iter,
                scoring=optimize,
                cv=fold,
                random_state=seed,
                max_iters=early_stopping_max_iters,
                n_jobs=n_jobs,
                use_gpu=gpu_param,
                verbose=0,
                **search_kwargs,
            )
    else:
        if search_algorithm == "Grid":
            from sklearn.model_selection import GridSearchCV

            logger.info("Initializing GridSearchCV")
            model_grid = GridSearchCV(
                estimator=_estimator_,
                param_grid=param_grid,
                scoring=optimize,
                cv=fold,
                n_jobs=n_jobs,
                **search_kwargs,
            )
        else:
            from sklearn.model_selection import RandomizedSearchCV

            logger.info("Initializing RandomizedSearchCV")
            model_grid = RandomizedSearchCV(
                estimator=_estimator_,
                param_distributions=param_grid,
                scoring=optimize,
                n_iter=n_iter,
                cv=fold,
                random_state=seed,
                n_jobs=n_jobs,
                **search_kwargs,
            )

    # with io.capture_output():
    model_grid.fit(X_train, y_train)
    best_model = model_grid.best_estimator_

    display.move_progress()

    logger.info("Random search completed")

    # multiclass checking
    if _is_multiclass() and not is_stacked_model:
        onevsrest_model_definition = _all_models_internal.loc["OneVsRest"]
        best_model = onevsrest_model_definition["Class"](
            best_model, **onevsrest_model_definition["Args"]
        )

    logger.info("SubProcess create_model() called ==================================")
    best_model, model_fit_time = create_model(
        estimator=best_model,
        system=False,
        return_fit_time=True,
        display=display,
        fold=fold,
        round=round,
    )
    model_results = pull()
    logger.info("SubProcess create_model() end ==================================")

    if choose_better:
        best_model = _choose_better(
            _estimator_,
            [best_model],
            compare_dimension,
            fold,
            new_results_list=[model_results],
            display=display,
        )

    # end runtime
    runtime_end = time.time()
    runtime = np.array(runtime_end - runtime_start).round(2)

    # mlflow logging
    if logging_param:

        logger.info("Creating MLFlow logs")

        # Creating Logs message monitor
        display.update_monitor(1, "Creating Logs")
        display.update_monitor(2, "Almost Finished")
        display.display_monitor()

        import mlflow
        from pathlib import Path

        mlflow.set_experiment(exp_name_log)
        full_name = estimator_name

        with mlflow.start_run(run_name=full_name) as run:

            # Get active run to log as tag
            RunID = mlflow.active_run().info.run_id

            # Log model parameters
            params = best_model.get_params()

            for i in list(params):
                v = params.get(i)
                if len(str(v)) > 250:
                    params.pop(i)

            mlflow.log_params(params)

            mlflow.log_metrics(
                {
                    k: v
                    for k, v in model_results.drop("TT (Sec)", axis=1, errors="ignore")
                    .loc["Mean"]
                    .items()
                }
            )

            # set tag of compare_models
            mlflow.set_tag("Source", "tune_model")

            import secrets

            URI = secrets.token_hex(nbytes=4)
            mlflow.set_tag("URI", URI)
            mlflow.set_tag("USI", USI)
            mlflow.set_tag("Run Time", runtime)
            mlflow.set_tag("Run ID", RunID)

            # Log training time in seconds
            mlflow.log_metric("TT", model_fit_time)

            # Log the CV results as model_results.html artifact
            model_results.to_html("Results.html", col_space=65, justify="left")
            mlflow.log_artifact("Results.html")
            os.remove("Results.html")

            # Generate hold-out predictions and save as html
            holdout = predict_model(best_model, verbose=False)
            holdout_score = pull(pop=True)
            del holdout
            holdout_score.to_html("Holdout.html", col_space=65, justify="left")
            mlflow.log_artifact("Holdout.html")
            os.remove("Holdout.html")

            # Log AUC and Confusion Matrix plot
            if log_plots_param:

                logger.info(
                    "SubProcess plot_model() called =================================="
                )

                try:
                    plot_model(
                        best_model, plot="auc", verbose=False, save=True, system=False
                    )
                    mlflow.log_artifact("AUC.png")
                    os.remove("AUC.png")
                except:
                    pass

                try:
                    plot_model(
                        best_model,
                        plot="confusion_matrix",
                        verbose=False,
                        save=True,
                        system=False,
                    )
                    mlflow.log_artifact("Confusion Matrix.png")
                    os.remove("Confusion Matrix.png")
                except:
                    pass

                try:
                    plot_model(
                        best_model,
                        plot="feature",
                        verbose=False,
                        save=True,
                        system=False,
                    )
                    mlflow.log_artifact("Feature Importance.png")
                    os.remove("Feature Importance.png")
                except:
                    pass

                logger.info(
                    "SubProcess plot_model() end =================================="
                )

            # Broken with OptunaSearchCV as it has no cv_results_
            # # Log hyperparameter tuning grid
            # d1 = model_grid.cv_results_.get("params")
            # dd = pd.DataFrame.from_dict(d1)
            # dd["Score"] = model_grid.cv_results_.get("mean_test_score")
            # dd.to_html("Iterations.html", col_space=75, justify="left")
            # mlflow.log_artifact("Iterations.html")
            # os.remove("Iterations.html")

            # get default conda env
            from mlflow.sklearn import get_default_conda_env

            default_conda_env = get_default_conda_env()
            default_conda_env["name"] = f"{exp_name_log}-env"
            default_conda_env.get("dependencies").pop(-3)
            dependencies = default_conda_env.get("dependencies")[-1]
            from pycaret.utils import __version__

            dep = f"pycaret=={__version__}"
            dependencies["pip"] = [dep]

            # define model signature
            from mlflow.models.signature import infer_signature

            signature = infer_signature(
                data_before_preprocess.drop([target_param], axis=1)
            )
            input_example = (
                data_before_preprocess.drop([target_param], axis=1).iloc[0].to_dict()
            )

            # log model as sklearn flavor
            prep_pipe_temp = deepcopy(prep_pipe)
            prep_pipe_temp.steps.append(["trained model", best_model])
            mlflow.sklearn.log_model(
                prep_pipe_temp,
                "model",
                conda_env=default_conda_env,
                signature=signature,
                input_example=input_example,
            )
            del prep_pipe_temp

    model_results = color_df(model_results, "yellow", ["Mean"], axis=1)
    model_results = model_results.set_precision(round)
    display.display(model_results, clear=True)

    logger.info(f"create_model_container: {len(create_model_container)}")
    logger.info(f"master_model_container: {len(master_model_container)}")
    logger.info(f"display_container: {len(display_container)}")

    logger.info(str(best_model))
    logger.info(
        "tune_model() succesfully completed......................................"
    )

    gc.collect()
    return best_model


def ensemble_model(
    estimator,
    method: str = "Bagging",
    fold: int = 10,
    n_estimators: int = 10,
    round: int = 4,
    choose_better: bool = False,
    optimize: str = "Accuracy",
    verbose: bool = True,
    display: Display = None,  # added in pycaret==2.2.0
) -> Any:
    """
    This function ensembles the trained base estimator using the method defined in 
    'method' param (default = 'Bagging'). The output prints a score grid that shows 
    Accuracy, AUC, Recall, Precision, F1, Kappa and MCC by fold (default = 10 Fold). 

    This function returns a trained model object.  

    Model must be created using create_model() or tune_model().

    Example
    -------
    >>> from pycaret.datasets import get_data
    >>> juice = get_data('juice')
    >>> experiment_name = setup(data = juice,  target = 'Purchase')
    >>> dt = create_model('dt')
    >>> ensembled_dt = ensemble_model(dt)

    This will return an ensembled Decision Tree model using 'Bagging'.
    
    Parameters
    ----------
    estimator : object, default = None

    method: str, default = 'Bagging'
        Bagging method will create an ensemble meta-estimator that fits base 
        classifiers each on random subsets of the original dataset. The other
        available method is 'Boosting' which will create a meta-estimators by
        fitting a classifier on the original dataset and then fits additional 
        copies of the classifier on the same dataset but where the weights of 
        incorrectly classified instances are adjusted such that subsequent 
        classifiers focus more on difficult cases.
    
    fold: integer, default = 10
        Number of folds to be used in Kfold CV. Must be at least 2.
    
    n_estimators: integer, default = 10
        The number of base estimators in the ensemble.
        In case of perfect fit, the learning procedure is stopped early.

    round: integer, default = 4
        Number of decimal places the metrics in the score grid will be rounded to.

    choose_better: bool, default = False
        When set to set to True, base estimator is returned when the metric doesn't 
        improve by ensemble_model. This gurantees the returned object would perform 
        atleast equivalent to base estimator created using create_model or model 
        returned by compare_models.

    optimize: str, default = 'Accuracy'
        Only used when choose_better is set to True. optimize parameter is used
        to compare emsembled model with base estimator. Values accepted in 
        optimize parameter are 'Accuracy', 'AUC', 'Recall', 'Precision', 'F1', 
        'Kappa', 'MCC'.

    verbose: bool, default = True
        Score grid is not printed when verbose is set to False.

    Returns
    -------
    score_grid
        A table containing the scores of the model across the kfolds. 
        Scoring metrics used are Accuracy, AUC, Recall, Precision, F1, 
        Kappa and MCC. Mean and standard deviation of the scores across 
        the folds are also returned.

    model
        Trained ensembled model object.

    Warnings
    --------  
    - If target variable is multiclass (more than 2 classes), AUC will be returned 
      as zero (0.0).
        
    
    """

    function_params_str = ", ".join([f"{k}={v}" for k, v in locals().items()])

    logger = get_logger()

    logger.info("Initializing ensemble_model()")
    logger.info(f"ensemble_model({function_params_str})")

    logger.info("Checking exceptions")

    # run_time
    runtime_start = time.time()

    # Check for estimator
    if not hasattr(estimator, "fit"):
        raise ValueError(
            f"Estimator {estimator} does not have the required fit() method."
        )

    # Check for allowed method
    available_method = ["Bagging", "Boosting"]
    if method not in available_method:
        raise ValueError(
            "Method parameter only accepts two values 'Bagging' or 'Boosting'."
        )

    # check boosting conflict
    if method == "Boosting":

        boosting_model_definition = _all_models_internal.loc["ada"]

        check_model = estimator

        try:
            if _is_one_vs_rest(check_model):
                check_model = check_model.estimator
                check_model = boosting_model_definition["Class"](
                    check_model,
                    n_estimators=n_estimators,
                    **boosting_model_definition["Args"],
                )
                onevsrest_model_definition = _all_models_internal.loc["OneVsRest"]
                check_model = onevsrest_model_definition["Class"](
                    check_model, **onevsrest_model_definition["Args"]
                )

            else:
                check_model = boosting_model_definition["Class"](
                    check_model,
                    n_estimators=n_estimators,
                    **boosting_model_definition["Args"],
                )
            with io.capture_output():
                check_model.fit(X_train, y_train)
        except:
            raise TypeError(
                "Estimator not supported for the Boosting method. Change the estimator or method to 'Bagging'."
            )

    # checking fold parameter
    if type(fold) is not int:
        raise TypeError("Fold parameter only accepts integer value.")

    # checking n_estimators parameter
    if type(n_estimators) is not int:
        raise TypeError("n_estimators parameter only accepts integer value.")

    # checking round parameter
    if type(round) is not int:
        raise TypeError("Round parameter only accepts integer value.")

    # checking verbose parameter
    if type(verbose) is not bool:
        raise TypeError("Verbose parameter can only take argument as True or False.")

    # checking optimize parameter
    optimize = _get_metric(optimize)
    if optimize is None:
        raise ValueError(
            f"Optimize method not supported. See docstring for list of available parameters."
        )

    # checking optimize parameter for multiclass
    if _is_multiclass():
        if not optimize["Multiclass"]:
            raise TypeError(
                f"Optimization metric not supported for multiclass problems. See docstring for list of other optimization parameters."
            )
        if hasattr(estimator, "estimators") and any(
            _is_one_vs_rest(model) for name, model in estimator.estimators
        ):
            raise TypeError(
                f"Ensembling of VotingClassifier() and StackingClassifier() is not supported for multiclass problems."
            )

    """
    
    ERROR HANDLING ENDS HERE
    
    """

    if not display:
        progress_args = {"max": fold + 2 + 4}
        master_display_columns = all_metrics["Display Name"].to_list()
        timestampStr = datetime.datetime.now().strftime("%H:%M:%S")
        monitor_rows = [
            ["Initiated", ". . . . . . . . . . . . . . . . . .", timestampStr],
            ["Status", ". . . . . . . . . . . . . . . . . .", "Loading Dependencies"],
            ["ETC", ". . . . . . . . . . . . . . . . . .", "Calculating ETC"],
        ]
        display = Display(
            verbose,
            html_param,
            progress_args,
            master_display_columns,
            monitor_rows,
            logger=logger,
        )

        display.display_progress()
        display.display_monitor()
        display.display_master_display()

    logger.info("Importing libraries")

    # dependencies

    from sklearn import metrics
    from sklearn.model_selection import StratifiedKFold

    np.random.seed(seed)

    logger.info("Copying training dataset")

    # Storing X_train and y_train in data_X and data_y parameter
    data_X = X_train.copy()
    data_y = y_train.copy()

    # reset index
    data_X.reset_index(drop=True, inplace=True)
    data_y.reset_index(drop=True, inplace=True)

    display.move_progress()

    # setting optimize parameter

    compare_dimension = optimize["Display Name"]
    optimize = optimize["Scorer"]

    logger.info("Checking base model")

    _estimator_ = estimator

    if _is_one_vs_rest(estimator):
        estimator_id = _get_model_id(estimator.estimator)
    else:
        estimator_id = _get_model_id(estimator)

    estimator_definition = _all_models_internal.loc[estimator_id]
    estimator_name = estimator_definition["Name"]
    logger.info(f"Base model : {estimator_name}")

    """
    MONITOR UPDATE STARTS
    """

    display.update_monitor(1, "Selecting Estimator")
    display.display_monitor()

    """
    MONITOR UPDATE ENDS
    """

    model = _estimator_
    if _is_one_vs_rest(model):
        model = model.estimator

    logger.info("Importing untrained ensembler")

    if method == "Bagging":
        logger.info("Ensemble method set to Bagging")
        bagging_model_definition = _all_models_internal.loc["Bagging"]

        model = bagging_model_definition["Class"](
            model,
            bootstrap=True,
            n_estimators=n_estimators,
            **bagging_model_definition["Args"],
        )

    else:
        logger.info("Ensemble method set to Boosting")
        boosting_model_definition = _all_models_internal.loc["ada"]
        model = boosting_model_definition["Class"](
            model, n_estimators=n_estimators, **boosting_model_definition["Args"]
        )

    onevsrest_model_definition = _all_models_internal.loc["OneVsRest"]
    # multiclass checking
    if _is_multiclass() and not _is_special_model(model):
        logger.info("Target variable is Multiclass. OneVsRestClassifier activated")

        model = onevsrest_model_definition["Class"](
            model, **onevsrest_model_definition["Args"]
        )

    display.move_progress()

    logger.info("SubProcess create_model() called ==================================")
    model, model_fit_time = create_model(
        estimator=model,
        system=False,
        return_fit_time=True,
        display=display,
        fold=fold,
        round=round,
    )
    best_model = model
    model_results = pull()
    logger.info("SubProcess create_model() end ==================================")

    if choose_better:
        model = _choose_better(
            _estimator_,
            [best_model],
            compare_dimension,
            fold,
            new_results_list=[model_results],
            display=display,
        )

    # end runtime
    runtime_end = time.time()
    runtime = np.array(runtime_end - runtime_start).round(2)

    if logging_param:

        logger.info("Creating MLFlow logs")

        # Creating Logs message monitor
        display.update_monitor(1, "Creating Logs")
        display.update_monitor(2, "Almost Finished")
        display.display_monitor()

        import mlflow
        from pathlib import Path

        mlflow.set_experiment(exp_name_log)
        full_name = estimator_name

        with mlflow.start_run(run_name=full_name) as run:

            # Get active run to log as tag
            RunID = mlflow.active_run().info.run_id

            params = model.get_params()

            for i in list(params):
                v = params.get(i)
                if len(str(v)) > 250:
                    params.pop(i)

            mlflow.log_params(params)
            mlflow.log_metrics(
                {
                    k: v
                    for k, v in model_results.drop("TT (Sec)", axis=1, errors="ignore")
                    .loc["Mean"]
                    .items()
                }
            )

            # set tag of compare_models
            mlflow.set_tag("Source", "ensemble_model")

            import secrets

            URI = secrets.token_hex(nbytes=4)
            mlflow.set_tag("URI", URI)
            mlflow.set_tag("USI", USI)
            mlflow.set_tag("Run Time", runtime)
            mlflow.set_tag("Run ID", RunID)

            # Log training time in seconds
            mlflow.log_metric("TT", model_fit_time)

            # Generate hold-out predictions and save as html
            holdout = predict_model(model, verbose=False)
            holdout_score = pull(pop=True)
            del holdout
            holdout_score.to_html("Holdout.html", col_space=65, justify="left")
            mlflow.log_artifact("Holdout.html")
            os.remove("Holdout.html")

            # Log AUC and Confusion Matrix plot
            if log_plots_param:

                logger.info(
                    "SubProcess plot_model() called =================================="
                )

                try:
                    plot_model(
                        model, plot="auc", verbose=False, save=True, system=False
                    )
                    mlflow.log_artifact("AUC.png")
                    os.remove("AUC.png")
                except:
                    pass

                try:
                    plot_model(
                        model,
                        plot="confusion_matrix",
                        verbose=False,
                        save=True,
                        system=False,
                    )
                    mlflow.log_artifact("Confusion Matrix.png")
                    os.remove("Confusion Matrix.png")
                except:
                    pass

                try:
                    plot_model(
                        model, plot="feature", verbose=False, save=True, system=False
                    )
                    mlflow.log_artifact("Feature Importance.png")
                    os.remove("Feature Importance.png")
                except:
                    pass

                logger.info(
                    "SubProcess plot_model() end =================================="
                )

            # Log the CV results as model_results.html artifact
            model_results.to_html("Results.html", col_space=65, justify="left")
            mlflow.log_artifact("Results.html")
            os.remove("Results.html")

            # get default conda env
            from mlflow.sklearn import get_default_conda_env

            default_conda_env = get_default_conda_env()
            default_conda_env["name"] = f"{exp_name_log}-env"
            default_conda_env.get("dependencies").pop(-3)
            dependencies = default_conda_env.get("dependencies")[-1]
            from pycaret.utils import __version__

            dep = f"pycaret=={__version__}"
            dependencies["pip"] = [dep]

            # define model signature
            from mlflow.models.signature import infer_signature

            signature = infer_signature(
                data_before_preprocess.drop([target_param], axis=1)
            )
            input_example = (
                data_before_preprocess.drop([target_param], axis=1).iloc[0].to_dict()
            )

            # log model as sklearn flavor
            prep_pipe_temp = deepcopy(prep_pipe)
            prep_pipe_temp.steps.append(["trained model", model])
            mlflow.sklearn.log_model(
                prep_pipe_temp,
                "model",
                conda_env=default_conda_env,
                signature=signature,
                input_example=input_example,
            )
            del prep_pipe_temp

    model_results = color_df(model_results, "yellow", ["Mean"], axis=1)
    model_results = model_results.set_precision(round)
    display.display(model_results, clear=True)

    logger.info(f"create_model_container: {len(create_model_container)}")
    logger.info(f"master_model_container: {len(master_model_container)}")
    logger.info(f"display_container: {len(display_container)}")

    logger.info(str(model))
    logger.info(
        "ensemble_model() succesfully completed......................................"
    )

    gc.collect()
    return model


def blend_models(
    estimator_list="All",
    fold: int = 10,
    round: int = 4,
    choose_better: bool = False,
    optimize: str = "Accuracy",
    method: str = "hard",
    weights: list = None,  # added in pycaret==2.2.0
    turbo: bool = True,
    verbose: bool = True,
    display: Display = None,  # added in pycaret==2.2.0
) -> Any:

    """
    This function creates a Soft Voting / Majority Rule classifier for all the 
    estimators in the model library (excluding the few when turbo is True) or 
    for specific trained estimators passed as a list in estimator_list param.
    It scores it using Stratified Cross Validation. The output prints a score
    grid that shows Accuracy,  AUC, Recall, Precision, F1, Kappa and MCC by 
    fold (default CV = 10 Folds). 

    This function returns a trained model object.  

    Example
    -------
    >>> from pycaret.datasets import get_data
    >>> juice = get_data('juice')
    >>> experiment_name = setup(data = juice,  target = 'Purchase')
    >>> blend_all = blend_models() 

    This will create a VotingClassifier for all models in the model library 
    except for 'rbfsvm', 'gpc' and 'mlp'.

    For specific models, you can use:

    >>> lr = create_model('lr')
    >>> rf = create_model('rf')
    >>> knn = create_model('knn')
    >>> blend_three = blend_models(estimator_list = [lr,rf,knn])

    This will create a VotingClassifier of lr, rf and knn.

    Parameters
    ----------
    estimator_list : str ('All') or list of object, default = 'All'

    fold: integer, default = 10
        Number of folds to be used in Kfold CV. Must be at least 2. 

    round: integer, default = 4
        Number of decimal places the metrics in the score grid will be rounded to.

    choose_better: bool, default = False
        When set to set to True, base estimator is returned when the metric doesn't 
        improve by ensemble_model. This gurantees the returned object would perform 
        atleast equivalent to base estimator created using create_model or model 
        returned by compare_models.

    optimize: str, default = 'Accuracy'
        Only used when choose_better is set to True. optimize parameter is used
        to compare emsembled model with base estimator. Values accepted in 
        optimize parameter are 'Accuracy', 'AUC', 'Recall', 'Precision', 'F1', 
        'Kappa', 'MCC'.

    method: str, default = 'hard'
        'hard' uses predicted class labels for majority rule voting.'soft', predicts 
        the class label based on the argmax of the sums of the predicted probabilities, 
        which is recommended for an ensemble of well-calibrated classifiers. 

    weights: list, default = None
        Sequence of weights (float or int) to weight the occurrences of predicted class labels (hard voting)
        or class probabilities before averaging (soft voting). Uses uniform weights if None.

    turbo: bool, default = True
        When turbo is set to True, it excludes estimator that uses Radial Kernel.

    verbose: bool, default = True
        Score grid is not printed when verbose is set to False.

    Returns
    -------
    score_grid
        A table containing the scores of the model across the kfolds. 
        Scoring metrics used are Accuracy, AUC, Recall, Precision, F1, 
        Kappa and MCC. Mean and standard deviation of the scores across 
        the folds are also returned.

    model
        Trained Voting Classifier model object. 

    Warnings
    --------
    - When passing estimator_list with method set to 'soft'. All the models in the
      estimator_list must support predict_proba function. 'svm' and 'ridge' doesnt
      support the predict_proba and hence an exception will be raised.
      
    - When estimator_list is set to 'All' and method is forced to 'soft', estimators
      that doesnt support the predict_proba function will be dropped from the estimator
      list.
          
    - If target variable is multiclass (more than 2 classes), AUC will be returned as
      zero (0.0).
        
       
  
    """

    function_params_str = ", ".join([f"{k}={v}" for k, v in locals().items()])

    logger = get_logger()

    logger.info("Initializing blend_models()")
    logger.info(f"blend_models({function_params_str})")

    logger.info("Checking exceptions")

    # run_time
    runtime_start = time.time()

    # checking error for estimator_list (string)

    if estimator_list != "All":
        if type(estimator_list) is not list:
            raise ValueError(
                "estimator_list parameter only accepts 'All' as str or list of trained models."
            )

        for i in estimator_list:
            if not hasattr(i, "fit"):
                raise ValueError(
                    f"Estimator {i} does not have the required fit() method."
                )

        # checking method param with estimator list
        if method == "soft":

            check = 0

            for i in estimator_list:
                if not hasattr(i, "predict_proba"):
                    raise TypeError(
                        "Estimator list contains estimator that doesnt support probabilities and method is forced to soft. Either change the method or drop the estimator."
                    )

    # checking fold parameter
    if type(fold) is not int:
        raise TypeError("Fold parameter only accepts integer value.")

    # checking round parameter
    if type(round) is not int:
        raise TypeError("Round parameter only accepts integer value.")

    # checking method parameter
    available_method = ["soft", "hard"]
    if method not in available_method:
        raise ValueError(
            "Method parameter only accepts 'soft' or 'hard' as a parameter. See Docstring for details."
        )

    # checking verbose parameter
    if type(turbo) is not bool:
        raise TypeError("Turbo parameter can only take argument as True or False.")

    if weights is not None:
        if isinstance(estimator_list, list):
            num_estimators = len(estimator_list)
        else:
            num_estimators = models(internal=True)
            num_estimators = num_estimators[num_estimators["Special"] == False]
            if turbo:
                num_estimators = num_estimators[num_estimators["Turbo"] == True]
            num_estimators = len(num_estimators)
        # checking weights parameter
        if len(weights) != num_estimators:
            raise ValueError(
                "weights parameter must have the same length as the estimator_list."
            )
        if not all((isinstance(x, int) or isinstance(x, float)) for x in weights):
            raise TypeError("weights must contain only ints or floats.")

    # checking verbose parameter
    if type(verbose) is not bool:
        raise TypeError("Verbose parameter can only take argument as True or False.")

    # checking optimize parameter
    optimize = _get_metric(optimize)
    if optimize is None:
        raise ValueError(
            f"Optimize method not supported. See docstring for list of available parameters."
        )

    # checking optimize parameter for multiclass
    if _is_multiclass():
        if not optimize["Multiclass"]:
            raise TypeError(
                f"Optimization metric not supported for multiclass problems. See docstring for list of other optimization parameters."
            )

    """
    
    ERROR HANDLING ENDS HERE
    
    """

    # estimator_list_flag
    all_flag = estimator_list == "All"

    if not display:
        all_models_offset = len(models()) if all_flag else 0
        progress_args = {"max": fold + 2 + 4 + all_models_offset}
        master_display_columns = all_metrics["Display Name"].to_list()
        timestampStr = datetime.datetime.now().strftime("%H:%M:%S")
        monitor_rows = [
            ["Initiated", ". . . . . . . . . . . . . . . . . .", timestampStr],
            ["Status", ". . . . . . . . . . . . . . . . . .", "Loading Dependencies"],
            ["ETC", ". . . . . . . . . . . . . . . . . .", "Calculating ETC"],
        ]
        display = Display(
            verbose,
            html_param,
            progress_args,
            master_display_columns,
            monitor_rows,
            logger=logger,
        )
        display.display_progress()
        display.display_monitor()
        display.display_master_display()

    logger.info("Importing libraries")
    # general dependencies

    from sklearn import metrics
    from sklearn.ensemble import VotingClassifier

    np.random.seed(seed)

    logger.info("Copying training dataset")
    # Storing X_train and y_train in data_X and data_y parameter
    data_X = X_train.copy()
    data_y = y_train.copy()

    # reset index
    data_X.reset_index(drop=True, inplace=True)
    data_y.reset_index(drop=True, inplace=True)

    # setting optimize parameter
    compare_dimension = optimize["Display Name"]
    optimize = optimize["Scorer"]

    display.move_progress()

    """
    MONITOR UPDATE STARTS
    """

    display.update_monitor(1, "Compiling Estimators")
    display.display_monitor()

    """
    MONITOR UPDATE ENDS
    """

    if all_flag:
        models_to_check = models(internal=True)
        models_to_check = models_to_check[models_to_check["Special"] == False]
        if method == "soft":
            models_to_check = models_to_check[models_to_check["Soft Voting"] == True]
        if turbo:
            models_to_check = models_to_check[models_to_check["Turbo"] == True]
        estimator_list_str = models_to_check.index.to_list()
        estimator_list = []
        for model in estimator_list_str:
            model_name = _get_model_name(model)
            logger.info(
                "SubProcess create_model() called =================================="
            )
            model = create_model(
                estimator=model, system=False, verbose=False, fold=fold, round=round,
            )
            # re-instate display_constainer state
            pull(pop=True)
            logger.info(
                "SubProcess create_model() end =================================="
            )
            estimator_list.append((model_name, model))
            display.move_progress()
    else:
        model_names = []
        model_names_counter = {}
        for x in estimator_list:
            if _is_one_vs_rest(x):
                name = _get_model_name(x.estimator)
            else:
                name = _get_model_name(x)
            if name in model_names_counter:
                model_names_counter[name] += 1
                name += f"_{model_names_counter[name]-1}"
            else:
                model_names_counter[name] = 1
            model_names.append(name)

        estimator_list = list(zip(model_names, estimator_list))

    # if _is_multiclass():
    #    estimator_list = [x.estimator for x in estimator_list]

    votingclassifier_model_definition = _all_models_internal.loc["Voting"]
    try:
        model = votingclassifier_model_definition["Class"](
            estimators=estimator_list, voting=method, n_jobs=gpu_n_jobs_param
        )
        logger.info("n_jobs multiple passed")
    except:
        logger.info("n_jobs multiple failed")
        model = votingclassifier_model_definition["Class"](
            estimators=estimator_list, voting=method, weights=weights
        )

    display.move_progress()

    logger.info("SubProcess create_model() called ==================================")
    model, model_fit_time = create_model(
        estimator=model,
        system=False,
        return_fit_time=True,
        display=display,
        fold=fold,
        round=round,
    )
    model_results = pull()
    logger.info("SubProcess create_model() end ==================================")

    if choose_better and not all_flag:
        model = _choose_better(
            model,
            estimator_list,
            compare_dimension,
            fold,
            model_results=model_results,
            display=display,
        )

    # end runtime
    runtime_end = time.time()
    runtime = np.array(runtime_end - runtime_start).round(2)

    if logging_param:

        logger.info("Creating MLFlow logs")

        # Creating Logs message monitor
        display.update_monitor(1, "Creating Logs")
        display.update_monitor(2, "Almost Finished")
        display.display_monitor()

        import mlflow
        from pathlib import Path

        with mlflow.start_run(run_name="Voting Classifier") as run:

            # Get active run to log as tag
            RunID = mlflow.active_run().info.run_id

            mlflow.log_metrics(
                {
                    k: v
                    for k, v in model_results.drop("TT (Sec)", axis=1, errors="ignore")
                    .loc["Mean"]
                    .items()
                }
            )

            # Generate hold-out predictions and save as html
            holdout = predict_model(model, verbose=False)
            holdout_score = pull(pop=True)
            del holdout
            holdout_score.to_html("Holdout.html", col_space=65, justify="left")
            mlflow.log_artifact("Holdout.html")
            os.remove("Holdout.html")

            # set tag of compare_models
            mlflow.set_tag("Source", "blend_models")

            import secrets

            URI = secrets.token_hex(nbytes=4)
            mlflow.set_tag("URI", URI)
            mlflow.set_tag("USI", USI)
            mlflow.set_tag("Run Time", runtime)
            mlflow.set_tag("Run ID", RunID)

            # Log training time of compare_models
            mlflow.log_metric("TT", model_fit_time)

            # Log AUC and Confusion Matrix plot
            if log_plots_param:

                logger.info(
                    "SubProcess plot_model() called =================================="
                )

                try:
                    plot_model(
                        model,
                        plot="confusion_matrix",
                        verbose=False,
                        save=True,
                        system=False,
                    )
                    mlflow.log_artifact("Confusion Matrix.png")
                    os.remove("Confusion Matrix.png")
                except:
                    pass

                logger.info(
                    "SubProcess plot_model() end =================================="
                )

            # Log the CV results as model_results.html artifact
            model_results.to_html("Results.html", col_space=65, justify="left")
            mlflow.log_artifact("Results.html")
            os.remove("Results.html")

            # get default conda env
            from mlflow.sklearn import get_default_conda_env

            default_conda_env = get_default_conda_env()
            default_conda_env["name"] = f"{exp_name_log}-env"
            default_conda_env.get("dependencies").pop(-3)
            dependencies = default_conda_env.get("dependencies")[-1]
            from pycaret.utils import __version__

            dep = f"pycaret=={__version__}"
            dependencies["pip"] = [dep]

            # define model signature
            from mlflow.models.signature import infer_signature

            signature = infer_signature(
                data_before_preprocess.drop([target_param], axis=1)
            )
            input_example = (
                data_before_preprocess.drop([target_param], axis=1).iloc[0].to_dict()
            )

            # log model as sklearn flavor
            prep_pipe_temp = deepcopy(prep_pipe)
            prep_pipe_temp.steps.append(["trained model", model])
            mlflow.sklearn.log_model(
                prep_pipe_temp,
                "model",
                conda_env=default_conda_env,
                signature=signature,
                input_example=input_example,
            )
            del prep_pipe_temp

    model_results = color_df(model_results, "yellow", ["Mean"], axis=1)
    model_results = model_results.set_precision(round)
    display.display(model_results, clear=True)

    logger.info(f"create_model_container: {len(create_model_container)}")
    logger.info(f"master_model_container: {len(master_model_container)}")
    logger.info(f"display_container: {len(display_container)}")

    logger.info(str(model))
    logger.info(
        "blend_models() succesfully completed......................................"
    )

    gc.collect()
    return model


def stack_models(
    estimator_list: list,
    meta_model=None,
    fold: int = 10,
    round: int = 4,
    method: str = "auto",
    restack: bool = True,
    choose_better: bool = False,
    optimize: str = "Accuracy",
    verbose: bool = True,
    display: Display = None,
) -> Any:

    """
    This function trains a meta model and scores it using Stratified Cross Validation.
    The predictions from the base level models as passed in the estimator_list param 
    are used as input features for the meta model. The restacking parameter controls
    the ability to expose raw features to the meta model when set to True
    (default = False).

    The output prints the score grid that shows Accuracy, AUC, Recall, Precision, 
    F1, Kappa and MCC by fold (default = 10 Folds). 
    
    This function returns a trained model object. 

    Example
    -------
    >>> from pycaret.datasets import get_data
    >>> juice = get_data('juice')
    >>> experiment_name = setup(data = juice,  target = 'Purchase')
    >>> dt = create_model('dt')
    >>> rf = create_model('rf')
    >>> ada = create_model('ada')
    >>> ridge = create_model('ridge')
    >>> knn = create_model('knn')
    >>> stacked_models = stack_models(estimator_list=[dt,rf,ada,ridge,knn])

    This will create a meta model that will use the predictions of all the 
    models provided in estimator_list param. By default, the meta model is 
    Logistic Regression but can be changed with meta_model param.

    Parameters
    ----------
    estimator_list : list of objects

    meta_model : object, default = None
        If set to None, Logistic Regression is used as a meta model.

    fold: integer, default = 10
        Number of folds to be used in Kfold CV. Must be at least 2. 

    round: integer, default = 4
        Number of decimal places the metrics in the score grid will be rounded to.

<<<<<<< HEAD
    method: str, default = 'auto'
        - if ‘auto’, it will try to invoke, for each estimator, 'predict_proba', 'decision_function' or 'predict' in that order.
        - otherwise, one of 'predict_proba', 'decision_function' or 'predict'. If the method is not implemented by the estimator, it will raise an error.
=======
    method: string, default = 'auto'
        - if ‘auto’, it will try to invoke, for each estimator, 'predict_proba', 
        'decision_function' or 'predict' in that order.
        - otherwise, one of 'predict_proba', 'decision_function' or 'predict'. 
        If the method is not implemented by the estimator, it will raise an error.
>>>>>>> 0e4fbefe

    restack: bool, default = True
        When restack is set to True, raw data will be exposed to meta model when
        making predictions, otherwise when False, only the predicted label or
        probabilities is passed to meta model when making final predictions.

    choose_better: bool, default = False
        When set to set to True, base estimator is returned when the metric doesn't 
        improve by ensemble_model. This gurantees the returned object would perform 
        atleast equivalent to base estimator created using create_model or model 
        returned by compare_models.

    optimize: str, default = 'Accuracy'
        Only used when choose_better is set to True. optimize parameter is used
        to compare emsembled model with base estimator. Values accepted in 
        optimize parameter are 'Accuracy', 'AUC', 'Recall', 'Precision', 'F1', 
        'Kappa', 'MCC'.
    
    verbose: bool, default = True
        Score grid is not printed when verbose is set to False.

    Returns
    -------
    score_grid
        A table containing the scores of the model across the kfolds. 
        Scoring metrics used are Accuracy, AUC, Recall, Precision, F1, 
        Kappa and MCC. Mean and standard deviation of the scores across 
        the folds are also returned.

    model
        Trained model object.

    Warnings
    --------
    -  If target variable is multiclass (more than 2 classes), AUC will be returned 
       as zero (0.0).

    """

    function_params_str = ", ".join([f"{k}={v}" for k, v in locals().items()])

    logger = get_logger()

    logger.info("Initializing stack_models()")
    logger.info(f"stack_models({function_params_str})")

    logger.info("Checking exceptions")

    # run_time
    runtime_start = time.time()

    # checking error for estimator_list
    for i in estimator_list:
        if not hasattr(i, "fit"):
            raise ValueError(f"Estimator {i} does not have the required fit() method.")

    # checking meta model
    if meta_model is not None:
        if not hasattr(meta_model, "fit"):
            raise ValueError(
                f"Meta Model {meta_model} does not have the required fit() method."
            )

    # checking fold parameter
    if type(fold) is not int:
        raise TypeError("Fold parameter only accepts integer value.")

    # checking round parameter
    if type(round) is not int:
        raise TypeError("Round parameter only accepts integer value.")

    # checking method parameter
    available_method = ["auto", "predict_proba", "decision_function", "predict"]
    if method not in available_method:
        raise ValueError(
            "Method parameter not acceptable. It only accepts 'auto', 'predict_proba', 'decision_function', 'predict'."
        )

    # checking restack parameter
    if type(restack) is not bool:
        raise TypeError("Restack parameter can only take argument as True or False.")

    # checking verbose parameter
    if type(verbose) is not bool:
        raise TypeError("Verbose parameter can only take argument as True or False.")

    # checking optimize parameter
    optimize = _get_metric(optimize)
    if optimize is None:
        raise ValueError(
            f"Optimize method not supported. See docstring for list of available parameters."
        )

    # checking optimize parameter for multiclass
    if _is_multiclass():
        if not optimize["Multiclass"]:
            raise TypeError(
                f"Optimization metric not supported for multiclass problems. See docstring for list of other optimization parameters."
            )

    """
    
    ERROR HANDLING ENDS HERE
    
    """

    logger.info("Preloading libraries")
    # pre-load libraries

    from sklearn.base import clone
    from sklearn.ensemble import StackingClassifier

    logger.info("Defining meta model")
    # Defining meta model.
    if meta_model == None:
        estimator = "lr"
        meta_model_definition = _all_models_internal.loc[estimator]
        meta_model_args = meta_model_definition["Args"]
        meta_model = meta_model_definition["Class"](**meta_model_args)
    else:
        meta_model = clone(meta_model)

    if not display:
        progress_args = {"max": fold + 2 + 4}
        master_display_columns = all_metrics["Display Name"].to_list()
        timestampStr = datetime.datetime.now().strftime("%H:%M:%S")
        monitor_rows = [
            ["Initiated", ". . . . . . . . . . . . . . . . . .", timestampStr],
            ["Status", ". . . . . . . . . . . . . . . . . .", "Loading Dependencies"],
            ["ETC", ". . . . . . . . . . . . . . . . . .", "Calculating ETC"],
        ]
        display = Display(
            verbose,
            html_param,
            progress_args,
            master_display_columns,
            monitor_rows,
            logger=logger,
        )
        display.display_progress()
        display.display_monitor()
        display.display_master_display()

    logger.info("Importing libraries")
    # dependencies

    from sklearn import metrics

    np.random.seed(seed)

    logger.info("Copying training dataset")
    # Storing X_train and y_train in data_X and data_y parameter
    data_X = X_train.copy()
    data_y = y_train.copy()

    # reset index
    data_X.reset_index(drop=True, inplace=True)
    data_y.reset_index(drop=True, inplace=True)

    # setting optimize parameter
    compare_dimension = optimize["Display Name"]
    optimize = optimize["Scorer"]

    display.move_progress()

    """
    MONITOR UPDATE STARTS
    """

    display.update_monitor(1, "Compiling Estimators")
    display.display_monitor()

    """
    MONITOR UPDATE ENDS
    """

    logger.info("Getting model names")
    model_names = []
    model_names_counter = {}
    for x in estimator_list:
        if _is_one_vs_rest(x):
            name = _get_model_name(x.estimator)
        else:
            name = _get_model_name(x)
        if name in model_names_counter:
            model_names_counter[name] += 1
            name += f"_{model_names_counter[name]-1}"
        else:
            model_names_counter[name] = 1
        model_names.append(name)

    estimator_list = list(zip(model_names, estimator_list))

    logger.info("Creating StackingClassifier()")

    stackingclassifier_model_definition = _all_models_internal.loc["Stacking"]
    model = stackingclassifier_model_definition["Class"](
        estimators=estimator_list,
        final_estimator=meta_model,
        cv=fold,
        stack_method=method,
        n_jobs=gpu_n_jobs_param,
        passthrough=restack,
    )

    display.move_progress()

    logger.info("SubProcess create_model() called ==================================")
    model, model_fit_time = create_model(
        estimator=model,
        system=False,
        return_fit_time=True,
        display=display,
        fold=fold,
        round=round,
    )
    model_results = pull()
    logger.info("SubProcess create_model() end ==================================")

    if choose_better:
        model = _choose_better(
            model,
            estimator_list,
            compare_dimension,
            fold,
            model_results=model_results,
            display=display,
        )

    # end runtime
    runtime_end = time.time()
    runtime = np.array(runtime_end - runtime_start).round(2)

    if logging_param:

        logger.info("Creating MLFlow logs")

        import mlflow
        from pathlib import Path

        # Creating Logs message monitor
        display.update_monitor(1, "Creating Logs")
        display.update_monitor(2, "Almost Finished")
        display.display_monitor()

        with mlflow.start_run(run_name="Stacking Classifier") as run:

            # Get active run to log as tag
            RunID = mlflow.active_run().info.run_id

            params = model.get_params()

            for i in list(params):
                v = params.get(i)
                if len(str(v)) > 250:
                    params.pop(i)

            try:
                mlflow.log_params(params)
            except:
                pass

            mlflow.log_metrics(
                {
                    k: v
                    for k, v in model_results.drop("TT (Sec)", axis=1, errors="ignore")
                    .loc["Mean"]
                    .items()
                }
            )

            # set tag of stack_models
            mlflow.set_tag("Source", "stack_models")

            import secrets

            URI = secrets.token_hex(nbytes=4)
            mlflow.set_tag("URI", URI)
            mlflow.set_tag("USI", USI)
            mlflow.set_tag("Run Time", runtime)
            mlflow.set_tag("Run ID", RunID)

            # Log training time of compare_models
            mlflow.log_metric("TT", model_fit_time)

            # Log the CV results as model_results.html artifact
            model_results.to_html("Results.html", col_space=65, justify="left")
            mlflow.log_artifact("Results.html")
            os.remove("Results.html")

            # Generate hold-out predictions and save as html
            holdout = predict_model(model, verbose=False)
            holdout_score = pull(pop=True)
            del holdout
            holdout_score.to_html("Holdout.html", col_space=65, justify="left")
            mlflow.log_artifact("Holdout.html")
            os.remove("Holdout.html")

            # Log AUC and Confusion Matrix plot
            if log_plots_param:

                logger.info(
                    "SubProcess plot_model() called =================================="
                )

                try:
                    plot_model(
                        model, plot="auc", verbose=False, save=True, system=False
                    )
                    mlflow.log_artifact("AUC.png")
                    os.remove("AUC.png")
                except:
                    pass

                try:
                    plot_model(
                        model,
                        plot="confusion_matrix",
                        verbose=False,
                        save=True,
                        system=False,
                    )
                    mlflow.log_artifact("Confusion Matrix.png")
                    os.remove("Confusion Matrix.png")
                except:
                    pass

                try:
                    plot_model(
                        model, plot="feature", verbose=False, save=True, system=False
                    )
                    mlflow.log_artifact("Feature Importance.png")
                    os.remove("Feature Importance.png")
                except:
                    pass

                logger.info(
                    "SubProcess plot_model() end =================================="
                )

            # get default conda env
            from mlflow.sklearn import get_default_conda_env

            default_conda_env = get_default_conda_env()
            default_conda_env["name"] = f"{exp_name_log}-env"
            default_conda_env.get("dependencies").pop(-3)
            dependencies = default_conda_env.get("dependencies")[-1]
            from pycaret.utils import __version__

            dep = f"pycaret=={__version__}"
            dependencies["pip"] = [dep]

            # define model signature
            from mlflow.models.signature import infer_signature

            signature = infer_signature(
                data_before_preprocess.drop([target_param], axis=1)
            )
            input_example = (
                data_before_preprocess.drop([target_param], axis=1).iloc[0].to_dict()
            )

            # log model as sklearn flavor
            prep_pipe_temp = deepcopy(prep_pipe)
            prep_pipe_temp.steps.append(["trained model", model])
            mlflow.sklearn.log_model(
                prep_pipe_temp,
                "model",
                conda_env=default_conda_env,
                signature=signature,
                input_example=input_example,
            )
            del prep_pipe_temp

    model_results = color_df(model_results, "yellow", ["Mean"], axis=1)
    model_results = model_results.set_precision(round)
    display.display(model_results, clear=True)

    logger.info(f"create_model_container: {len(create_model_container)}")
    logger.info(f"master_model_container: {len(master_model_container)}")
    logger.info(f"display_container: {len(display_container)}")

    logger.info(str(model))
    logger.info(
        "stack_models() succesfully completed......................................"
    )

    gc.collect()
    return model


def plot_model(
    estimator,
    plot: str = "auc",
    scale=1,  # added in pycaret==2.1.0
    save: bool = False,
    verbose: bool = True,
    system: bool = True,
    display: Display = None,  # added in pycaret==2.2.0
):

    """
    This function takes a trained model object and returns a plot based on the
    test / hold-out set. The process may require the model to be re-trained in
    certain cases. See list of plots supported below. 
    
    Model must be created using create_model() or tune_model().

    Example
    -------
    >>> from pycaret.datasets import get_data
    >>> juice = get_data('juice')
    >>> experiment_name = setup(data = juice,  target = 'Purchase')
    >>> lr = create_model('lr')
    >>> plot_model(lr)

    This will return an AUC plot of a trained Logistic Regression model.

    Parameters
    ----------
    estimator : object, default = none
        A trained model object should be passed as an estimator. 

    plot : str, default = auc
        Enter abbreviation of type of plot. The current list of plots supported are (Plot - Name):

        * 'auc' - Area Under the Curve                 
        * 'threshold' - Discrimination Threshold           
        * 'pr' - Precision Recall Curve                  
        * 'confusion_matrix' - Confusion Matrix    
        * 'error' - Class Prediction Error                
        * 'class_report' - Classification Report        
        * 'boundary' - Decision Boundary            
        * 'rfe' - Recursive Feature Selection                 
        * 'learning' - Learning Curve             
        * 'manifold' - Manifold Learning            
        * 'calibration' - Calibration Curve         
        * 'vc' - Validation Curve                  
        * 'dimension' - Dimension Learning           
        * 'feature' - Feature Importance              
        * 'parameter' - Model Hyperparameter          

    scale: float, default = 1
        The resolution scale of the figure.

    save: bool, default = False
        When set to True, Plot is saved as a 'png' file in current working directory.

    verbose: bool, default = True
        Progress bar not shown when verbose set to False. 

    system: bool, default = True
        Must remain True all times. Only to be changed by internal functions.

    Returns
    -------
    Visual_Plot
        Prints the visual plot. 

    Warnings
    --------
    -  'svm' and 'ridge' doesn't support the predict_proba method. As such, AUC and 
        calibration plots are not available for these estimators.
       
    -   When the 'max_features' parameter of a trained model object is not equal to 
        the number of samples in training set, the 'rfe' plot is not available.
              
    -   'calibration', 'threshold', 'manifold' and 'rfe' plots are not available for
         multiclass problems.
                

    """

    function_params_str = ", ".join([f"{k}={v}" for k, v in locals().items()])

    logger = get_logger()

    logger.info("Initializing plot_model()")
    logger.info(f"plot_model({function_params_str})")

    logger.info("Checking exceptions")

    # exception checking

    # checking plots (string)
    available_plots = [
        ("Hyperparameters", "parameter"),
        ("AUC", "auc"),
        ("Confusion Matrix", "confusion_matrix"),
        ("Threshold", "threshold"),
        ("Precision Recall", "pr"),
        ("Error", "error"),
        ("Class Report", "class_report"),
        ("Feature Selection", "rfe"),
        ("Learning Curve", "learning"),
        ("Manifold Learning", "manifold"),
        ("Calibration Curve", "calibration"),
        ("Validation Curve", "vc"),
        ("Dimensions", "dimension"),
        ("Feature Importance", "feature"),
        ("Decision Boundary", "boundary"),
    ]
    available_plots = {k: v for v, k in available_plots}
    print(available_plots)

    if plot not in available_plots:
        raise ValueError(
            "Plot Not Available. Please see docstring for list of available Plots."
        )

    # multiclass plot exceptions:
    multiclass_not_available = ["calibration", "threshold", "manifold", "rfe"]
    if _is_multiclass():
        if plot in multiclass_not_available:
            raise ValueError(
                "Plot Not Available for multiclass problems. Please see docstring for list of available Plots."
            )

    # exception for CatBoost
    if "CatBoostClassifier" in str(type(estimator)):
        raise ValueError(
            "CatBoost estimator is not compatible with plot_model function, try using Catboost with interpret_model instead."
        )

    # checking for auc plot
    if not hasattr(estimator, "predict_proba") and plot == "auc":
        raise TypeError(
            "AUC plot not available for estimators with no predict_proba attribute."
        )

    # checking for auc plot
    if not hasattr(estimator, "predict_proba") and plot == "auc":
        raise TypeError(
            "AUC plot not available for estimators with no predict_proba attribute."
        )

    # checking for calibration plot
    if not hasattr(estimator, "predict_proba") and plot == "calibration":
        raise TypeError(
            "Calibration plot not available for estimators with no predict_proba attribute."
        )

    # checking for rfe
    if (
        hasattr(estimator, "max_features")
        and plot == "rfe"
        and estimator.max_features_ != X_train.shape[1]
    ):
        raise TypeError(
            "RFE plot not available when max_features parameter is not set to None."
        )

    # checking for feature plot
    if (
        not (hasattr(estimator, "coef_") or hasattr(estimator, "feature_importances_"))
        and plot == "feature"
    ):
        raise TypeError(
            "Feature Importance plot not available for estimators that doesnt support coef_ or feature_importances_ attribute."
        )

    """
    
    ERROR HANDLING ENDS HERE
    
    """

    if not display:
        progress_args = {"max": 5}
        display = Display(
            verbose, html_param, progress_args, None, None, logger=logger,
        )
        display.display_progress()

    logger.info("Preloading libraries")
    # pre-load libraries
    import matplotlib.pyplot as plt

    np.random.seed(seed)

    display.move_progress()

    # defining estimator as model locally
    model = estimator

    display.move_progress()

    # plots used for logging (controlled through plots_log_param)
    # AUC, #Confusion Matrix and #Feature Importance

    logger.info("Copying training dataset")
    # Storing X_train and y_train in data_X and data_y parameter
    data_X = X_train.copy()
    data_y = y_train.copy()

    # Storing X_train and y_train in data_X and data_y parameter
    test_X = X_test.copy()
    test_y = y_test.copy()

    logger.info(f"Plot type: {plot}")
    plot_name = available_plots[plot]
    display.move_progress()

    if fix_imbalance_param:
        data_X, data_y = _fix_imbalance(data_X, data_y, fix_imbalance_method_param)

    if plot == "auc":

        from yellowbrick.classifier import ROCAUC

        visualizer = ROCAUC(model)
        show_yellowbrick_plot(
            visualizer=visualizer,
            X_train=data_X,
            y_train=data_y,
            X_test=test_X,
            y_test=test_y,
            name=plot_name,
            scale=scale,
            save=save,
            system=system,
            logger=logger,
            display=display,
        )

    elif plot == "threshold":

        from yellowbrick.classifier import DiscriminationThreshold

        visualizer = DiscriminationThreshold(model, random_state=seed)
        show_yellowbrick_plot(
            visualizer=visualizer,
            X_train=data_X,
            y_train=data_y,
            X_test=test_X,
            y_test=test_y,
            name=plot_name,
            scale=scale,
            save=save,
            system=system,
            logger=logger,
            display=display,
        )

    elif plot == "pr":

        from yellowbrick.classifier import PrecisionRecallCurve

        visualizer = PrecisionRecallCurve(model, random_state=seed)
        show_yellowbrick_plot(
            visualizer=visualizer,
            X_train=data_X,
            y_train=data_y,
            X_test=test_X,
            y_test=test_y,
            name=plot_name,
            scale=scale,
            save=save,
            system=system,
            logger=logger,
            display=display,
        )

    elif plot == "confusion_matrix":

        from yellowbrick.classifier import ConfusionMatrix

        visualizer = ConfusionMatrix(
            model, random_state=seed, fontsize=15, cmap="Greens"
        )
        show_yellowbrick_plot(
            visualizer=visualizer,
            X_train=data_X,
            y_train=data_y,
            X_test=test_X,
            y_test=test_y,
            name=plot_name,
            scale=scale,
            save=save,
            system=system,
            logger=logger,
            display=display,
        )

    elif plot == "error":

        from yellowbrick.classifier import ClassPredictionError

        visualizer = ClassPredictionError(model, random_state=seed)
        show_yellowbrick_plot(
            visualizer=visualizer,
            X_train=data_X,
            y_train=data_y,
            X_test=test_X,
            y_test=test_y,
            name=plot_name,
            scale=scale,
            save=save,
            system=system,
            logger=logger,
            display=display,
        )

    elif plot == "class_report":

        from yellowbrick.classifier import ClassificationReport

        visualizer = ClassificationReport(model, random_state=seed, support=True)
        show_yellowbrick_plot(
            visualizer=visualizer,
            X_train=data_X,
            y_train=data_y,
            X_test=test_X,
            y_test=test_y,
            name=plot_name,
            scale=scale,
            save=save,
            system=system,
            logger=logger,
            display=display,
        )

    elif plot == "boundary":

        from sklearn.preprocessing import StandardScaler
        from sklearn.decomposition import PCA
        from yellowbrick.contrib.classifier import DecisionViz

        model2 = deepcopy(estimator)

        data_X_transformed = data_X.select_dtypes(include="float64")
        test_X_transformed = test_X.select_dtypes(include="float64")
        logger.info("Fitting StandardScaler()")
        data_X_transformed = StandardScaler().fit_transform(data_X_transformed)
        test_X_transformed = StandardScaler().fit_transform(test_X_transformed)
        pca = PCA(n_components=2, random_state=seed)
        logger.info("Fitting PCA()")
        data_X_transformed = pca.fit_transform(data_X_transformed)
        test_X_transformed = pca.fit_transform(test_X_transformed)

        data_y_transformed = np.array(data_y)
        test_y_transformed = np.array(test_y)

        viz_ = DecisionViz(model2)
        show_yellowbrick_plot(
            visualizer=viz_,
            X_train=data_X_transformed,
            y_train=data_y_transformed,
            X_test=test_X_transformed,
            y_test=test_y_transformed,
            name=plot_name,
            scale=scale,
            handle_train="draw",
            save=save,
            system=system,
            logger=logger,
            display=display,
            features=["Feature One", "Feature Two"],
            classes=["A", "B"],
        )

    elif plot == "rfe":

        from yellowbrick.model_selection import RFECV

        visualizer = RFECV(model, cv=10)
        show_yellowbrick_plot(
            visualizer=visualizer,
            X_train=data_X,
            y_train=data_y,
            X_test=test_X,
            y_test=test_y,
            handle_test="",
            name=plot_name,
            scale=scale,
            save=save,
            system=system,
            logger=logger,
            display=display,
        )

    elif plot == "learning":

        from yellowbrick.model_selection import LearningCurve

        sizes = np.linspace(0.3, 1.0, 10)
        visualizer = LearningCurve(
            model, cv=10, train_sizes=sizes, n_jobs=gpu_n_jobs_param, random_state=seed
        )
        show_yellowbrick_plot(
            visualizer=visualizer,
            X_train=data_X,
            y_train=data_y,
            X_test=test_X,
            y_test=test_y,
            handle_test="",
            name=plot_name,
            scale=scale,
            save=save,
            system=system,
            logger=logger,
            display=display,
        )

    elif plot == "manifold":

        from yellowbrick.features import Manifold

        data_X_transformed = data_X.select_dtypes(include="float64")
        visualizer = Manifold(manifold="tsne", random_state=seed)
        show_yellowbrick_plot(
            visualizer=visualizer,
            X_train=data_X_transformed,
            y_train=data_y,
            X_test=test_X,
            y_test=test_y,
            handle_train="fit_transform",
            handle_test="",
            name=plot_name,
            scale=scale,
            save=save,
            system=system,
            logger=logger,
            display=display,
        )

    elif plot == "calibration":

        from sklearn.calibration import calibration_curve

        model_name = str(model).split("(")[0]

        plt.figure(figsize=(7, 6), dpi=100 * scale)
        ax1 = plt.subplot2grid((3, 1), (0, 0), rowspan=2)

        ax1.plot([0, 1], [0, 1], "k:", label="Perfectly calibrated")
        display.move_progress()
        logger.info("Scoring test/hold-out set")
        prob_pos = model.predict_proba(test_X)[:, 1]
        prob_pos = (prob_pos - prob_pos.min()) / (prob_pos.max() - prob_pos.min())
        fraction_of_positives, mean_predicted_value = calibration_curve(
            test_y, prob_pos, n_bins=10
        )
        display.move_progress()
        ax1.plot(
            mean_predicted_value, fraction_of_positives, "s-", label=f"{model_name}",
        )

        ax1.set_ylabel("Fraction of positives")
        ax1.set_ylim([0, 1])
        ax1.set_xlim([0, 1])
        ax1.legend(loc="lower right")
        ax1.set_title("Calibration plots  (reliability curve)")
        ax1.set_facecolor("white")
        ax1.grid(b=True, color="grey", linewidth=0.5, linestyle="-")
        plt.tight_layout()
        display.move_progress()
        display.clear_output()
        if save:
            logger.info(f"Saving '{plot_name}.png' in current active directory")
            plt.savefig(f"{plot_name}.png")
            if not system:
                plt.close()
        else:
            plt.show()

        logger.info("Visual Rendered Successfully")

    elif plot == "vc":

        model_name = str(model).split("(")[0]

        logger.info("Determining param_name")

        # SGD Classifier
        if model_name == "SGDClassifier":
            param_name = "l1_ratio"
            param_range = np.arange(0, 1, 0.01)

        elif model_name == "LinearDiscriminantAnalysis":
            raise ValueError(
                "Shrinkage Parameter not supported in Validation Curve Plot."
            )

        # tree based models
        elif hasattr(model, "max_depth"):
            param_name = "max_depth"
            param_range = np.arange(1, 11)

        # knn
        elif hasattr(model, "n_neighbors"):
            param_name = "n_neighbors"
            param_range = np.arange(1, 11)

        # MLP / Ridge
        elif hasattr(model, "alpha"):
            param_name = "alpha"
            param_range = np.arange(0, 1, 0.1)

        # Logistic Regression
        elif hasattr(model, "C"):
            param_name = "C"
            param_range = np.arange(1, 11)

        # Bagging / Boosting
        elif hasattr(model, "n_estimators"):
            param_name = "n_estimators"
            param_range = np.arange(1, 100, 10)

        # Bagging / Boosting / gbc / ada /
        elif hasattr(model, "n_estimators"):
            param_name = "n_estimators"
            param_range = np.arange(1, 100, 10)

        # Naive Bayes
        elif hasattr(model, "var_smoothing"):
            param_name = "var_smoothing"
            param_range = np.arange(0.1, 1, 0.01)

        # QDA
        elif hasattr(model, "reg_param"):
            param_name = "reg_param"
            param_range = np.arange(0, 1, 0.1)

        # GPC
        elif hasattr(model, "max_iter_predict"):
            param_name = "max_iter_predict"
            param_range = np.arange(100, 1000, 100)

        else:
            display.clear_output()
            raise TypeError(
                "Plot not supported for this estimator. Try different estimator."
            )

        logger.info(f"param_name: {param_name}")

        display.move_progress()

        from yellowbrick.model_selection import ValidationCurve

        viz = ValidationCurve(
            model,
            param_name=param_name,
            param_range=param_range,
            cv=10,
            random_state=seed,
        )
        show_yellowbrick_plot(
            visualizer=viz,
            X_train=data_X,
            y_train=data_y,
            X_test=test_X,
            y_test=test_y,
            handle_train="fit",
            handle_test="",
            name=plot_name,
            scale=scale,
            save=save,
            system=system,
            logger=logger,
            display=display,
        )

    elif plot == "dimension":

        from yellowbrick.features import RadViz
        from sklearn.preprocessing import StandardScaler
        from sklearn.decomposition import PCA

        data_X_transformed = data_X.select_dtypes(include="float64")
        logger.info("Fitting StandardScaler()")
        data_X_transformed = StandardScaler().fit_transform(data_X_transformed)
        data_y_transformed = np.array(data_y)

        features = min(round(len(data_X.columns) * 0.3, 0), 5)
        features = int(features)

        pca = PCA(n_components=features, random_state=seed)
        logger.info("Fitting PCA()")
        data_X_transformed = pca.fit_transform(data_X_transformed)
        display.move_progress()
        classes = data_y.unique().tolist()
        visualizer = RadViz(classes=classes, alpha=0.25)

        show_yellowbrick_plot(
            visualizer=visualizer,
            X_train=data_X_transformed,
            y_train=data_y_transformed,
            X_test=test_X,
            y_test=test_y,
            handle_train="fit_transform",
            handle_test="",
            name=plot_name,
            scale=scale,
            save=save,
            system=system,
            logger=logger,
            display=display,
        )

    elif plot == "feature":

        if hasattr(estimator, "coef_"):
            variables = abs(model.coef_[0])
        else:
            logger.warning("No coef_ found. Trying feature_importances_")
            variables = abs(model.feature_importances_)
        coef_df = pd.DataFrame({"Variable": data_X.columns, "Value": variables})
        sorted_df = (
            coef_df.sort_values(by="Value", ascending=False)
            .head(10)
            .sort_values(by="Value")
        )
        my_range = range(1, len(sorted_df.index) + 1)
        display.move_progress()
        plt.figure(figsize=(8, 5), dpi=100 * scale)
        plt.hlines(y=my_range, xmin=0, xmax=sorted_df["Value"], color="skyblue")
        plt.plot(sorted_df["Value"], my_range, "o")
        display.move_progress()
        plt.yticks(my_range, sorted_df["Variable"])
        plt.title("Feature Importance Plot")
        plt.xlabel("Variable Importance")
        plt.ylabel("Features")
        display.move_progress()
        display.clear_output()
        if save:
            logger.info(f"Saving '{plot_name}.png' in current active directory")
            plt.savefig(f"{plot_name}.png")
            if not system:
                plt.close()
        else:
            plt.show()

        logger.info("Visual Rendered Successfully")

    elif plot == "parameter":

        param_df = pd.DataFrame.from_dict(
            estimator.get_params(estimator), orient="index", columns=["Parameters"]
        )
        display.display(param_df, clear=True)
        logger.info("Visual Rendered Successfully")

    gc.collect()

    logger.info(
        "plot_model() succesfully completed......................................"
    )


def evaluate_model(estimator):

    """
    This function displays a user interface for all of the available plots for 
    a given estimator. It internally uses the plot_model() function. 
    
    Example
    -------
    >>> from pycaret.datasets import get_data
    >>> juice = get_data('juice')
    >>> experiment_name = setup(data = juice,  target = 'Purchase')
    >>> lr = create_model('lr')
    >>> evaluate_model(lr)
    
    This will display the User Interface for all of the plots for a given
    estimator.

    Parameters
    ----------
    estimator : object, default = none
        A trained model object should be passed as an estimator. 

    Returns
    -------
    User_Interface
        Displays the user interface for plotting.

    """

    from ipywidgets import widgets
    from ipywidgets.widgets import interact, fixed, interact_manual

    a = widgets.ToggleButtons(
        options=[
            ("Hyperparameters", "parameter"),
            ("AUC", "auc"),
            ("Confusion Matrix", "confusion_matrix"),
            ("Threshold", "threshold"),
            ("Precision Recall", "pr"),
            ("Error", "error"),
            ("Class Report", "class_report"),
            ("Feature Selection", "rfe"),
            ("Learning Curve", "learning"),
            ("Manifold Learning", "manifold"),
            ("Calibration Curve", "calibration"),
            ("Validation Curve", "vc"),
            ("Dimensions", "dimension"),
            ("Feature Importance", "feature"),
            ("Decision Boundary", "boundary"),
        ],
        description="Plot Type:",
        disabled=False,
        button_style="",  # 'success', 'info', 'warning', 'danger' or ''
        icons=[""],
    )

    d = interact(
        plot_model,
        estimator=fixed(estimator),
        plot=a,
        save=fixed(False),
        verbose=fixed(True),
        system=fixed(True),
    )


def interpret_model(
    estimator,
    plot: str = "summary",
    feature: str = None,
    observation: int = None,
    **kwargs,  # added in pycaret==2.1
):

    """
    This function takes a trained model object and returns an interpretation plot 
    based on the test / hold-out set. It only supports tree based algorithms. 

    This function is implemented based on the SHAP (SHapley Additive exPlanations),
    which is a unified approach to explain the output of any machine learning model. 
    SHAP connects game theory with local explanations.

    For more information : https://shap.readthedocs.io/en/latest/

    Example
    -------
    >>> from pycaret.datasets import get_data
    >>> juice = get_data('juice')
    >>> experiment_name = setup(data = juice,  target = 'Purchase')
    >>> dt = create_model('dt')
    >>> interpret_model(dt)

    This will return a summary interpretation plot of Decision Tree model.

    Parameters
    ----------
    estimator : object, default = none
        A trained tree based model object should be passed as an estimator. 

    plot : str, default = 'summary'
        Other available options are 'correlation' and 'reason'.

    feature: str, default = None
        This parameter is only needed when plot = 'correlation'. By default feature is 
        set to None which means the first column of the dataset will be used as a 
        variable. A feature parameter must be passed to change this.

    observation: integer, default = None
        This parameter only comes into effect when plot is set to 'reason'. If no 
        observation number is provided, it will return an analysis of all observations 
        with the option to select the feature on x and y axes through drop down 
        interactivity. For analysis at the sample level, an observation parameter must
        be passed with the index value of the observation in test / hold-out set. 

    **kwargs: 
        Additional keyword arguments to pass to the plot.

    Returns
    -------
    Visual_Plot
        Returns the visual plot.
        Returns the interactive JS plot when plot = 'reason'.

    Warnings
    -------- 
    - interpret_model doesn't support multiclass problems.

    """

    function_params_str = ", ".join([f"{k}={v}" for k, v in locals().items()])

    logger = get_logger()

    logger.info("Initializing interpret_model()")
    logger.info(f"interpret_model({function_params_str})")

    logger.info("Checking exceptions")

    # checking if shap available
    try:
        import shap
    except:
        logger.error(
            "shap library not found. pip install shap to use interpret_model function."
        )
        raise ImportError(
            "shap library not found. pip install shap to use interpret_model function."
        )

    # allowed models
    model_id = _get_model_id(estimator)

    shap_models = _all_models_internal[_all_models_internal["SHAP"] != False]
    shap_models_ids = set(shap_models.index)

    if model_id not in shap_models_ids:
        raise TypeError(
            f"This function only supports tree based models for binary classification: {', '.join(shap_models['Name'].to_list())}."
        )

    # plot type
    allowed_types = ["summary", "correlation", "reason"]
    if plot not in allowed_types:
        raise ValueError(
            "type parameter only accepts 'summary', 'correlation' or 'reason'."
        )

    """
    Error Checking Ends here
    
    """

    logger.info("Importing libraries")
    # general dependencies

    np.random.seed(seed)

    # storing estimator in model variable
    model = estimator

    # defining type of classifier
    shap_models_type1 = set(shap_models[shap_models["SHAP"] == "type1"].index)
    shap_models_type2 = set(shap_models[shap_models["SHAP"] == "type2"].index)

    logger.info(f"plot type: {plot}")

    shap_plot = None

    if plot == "summary":

        logger.info("Creating TreeExplainer")
        explainer = shap.TreeExplainer(model)
        logger.info("Compiling shap values")
        shap_values = explainer.shap_values(X_test)
        shap_plot = shap.summary_plot(shap_values, X_test, **kwargs)

    elif plot == "correlation":

        if feature == None:

            logger.warning(
                f"No feature passed. Default value of feature used for correlation plot: {X_test.columns[0]}"
            )
            dependence = X_test.columns[0]

        else:

            logger.warning(
                f"feature value passed. Feature used for correlation plot: {X_test.columns[0]}"
            )
            dependence = feature

        logger.info("Creating TreeExplainer")
        explainer = shap.TreeExplainer(model)
        logger.info("Compiling shap values")
        shap_values = explainer.shap_values(X_test)

        if model_id in shap_models_type1:
            logger.info("model type detected: type 1")
            shap.dependence_plot(dependence, shap_values[1], X_test, **kwargs)
        elif model_id in shap_models_type2:
            logger.info("model type detected: type 2")
            shap.dependence_plot(dependence, shap_values, X_test, **kwargs)

    elif plot == "reason":

        if model_id in shap_models_type1:
            logger.info("model type detected: type 1")

            logger.info("Creating TreeExplainer")
            explainer = shap.TreeExplainer(model)
            logger.info("Compiling shap values")

            if observation is None:
                logger.warning(
                    "Observation set to None. Model agnostic plot will be rendered."
                )
                shap_values = explainer.shap_values(X_test)
                shap.initjs()
                shap_plot = shap.force_plot(
                    explainer.expected_value[1], shap_values[1], X_test, **kwargs
                )

            else:
                row_to_show = observation
                data_for_prediction = X_test.iloc[row_to_show]

                if model_id == "lightgbm":
                    logger.info("model type detected: LGBMClassifier")
                    shap_values = explainer.shap_values(X_test)
                    shap.initjs()
                    shap_plot = shap.force_plot(
                        explainer.expected_value[1],
                        shap_values[0][row_to_show],
                        data_for_prediction,
                        **kwargs,
                    )

                else:
                    logger.info("model type detected: Unknown")

                    shap_values = explainer.shap_values(data_for_prediction)
                    shap.initjs()
                    shap_plot = shap.force_plot(
                        explainer.expected_value[1],
                        shap_values[1],
                        data_for_prediction,
                        **kwargs,
                    )

        elif model_id in shap_models_type2:
            logger.info("model type detected: type 2")

            logger.info("Creating TreeExplainer")
            explainer = shap.TreeExplainer(model)
            logger.info("Compiling shap values")
            shap_values = explainer.shap_values(X_test)
            shap.initjs()

            if observation is None:
                logger.warning(
                    "Observation set to None. Model agnostic plot will be rendered."
                )

                shap_plot = shap.force_plot(
                    explainer.expected_value, shap_values, X_test, **kwargs
                )

            else:

                row_to_show = observation
                data_for_prediction = X_test.iloc[row_to_show]

                shap_plot = shap.force_plot(
                    explainer.expected_value,
                    shap_values[row_to_show, :],
                    X_test.iloc[row_to_show, :],
                    **kwargs,
                )

    logger.info("Visual Rendered Successfully")

    logger.info(
        "interpret_model() succesfully completed......................................"
    )

    gc.collect()
    return shap_plot


def calibrate_model(
    estimator,
    method: str = "sigmoid",
    fold: int = 10,
    round: int = 4,
    verbose: bool = True,
    display: Display = None,  # added in pycaret==2.2.0
) -> Any:

    """
    This function takes the input of trained estimator and performs probability 
    calibration with sigmoid or isotonic regression. The output prints a score 
    grid that shows Accuracy, AUC, Recall, Precision, F1, Kappa and MCC by fold 
    (default = 10 Fold). The ouput of the original estimator and the calibrated 
    estimator (created using this function) might not differ much. In order 
    to see the calibration differences, use 'calibration' plot in plot_model to 
    see the difference before and after.

    This function returns a trained model object. 

    Example
    -------
    >>> from pycaret.datasets import get_data
    >>> juice = get_data('juice')
    >>> experiment_name = setup(data = juice,  target = 'Purchase')
    >>> dt_boosted = create_model('dt', ensemble = True, method = 'Boosting')
    >>> calibrated_dt = calibrate_model(dt_boosted)

    This will return Calibrated Boosted Decision Tree Model.

    Parameters
    ----------
    estimator : object
    
    method : str, default = 'sigmoid'
        The method to use for calibration. Can be 'sigmoid' which corresponds to Platt's 
        method or 'isotonic' which is a non-parametric approach. It is not advised to use
        isotonic calibration with too few calibration samples

    fold: integer, default = 10
        Number of folds to be used in Kfold CV. Must be at least 2. 

    round: integer, default = 4
        Number of decimal places the metrics in the score grid will be rounded to. 

    verbose: bool, default = True
        Score grid is not printed when verbose is set to False.

    Returns
    -------
    score_grid
        A table containing the scores of the model across the kfolds. 
        Scoring metrics used are Accuracy, AUC, Recall, Precision, F1, 
        Kappa and MCC. Mean and standard deviation of the scores across 
        the folds are also returned.

    model
        trained and calibrated model object.

    Warnings
    --------
    - Avoid isotonic calibration with too few calibration samples (<1000) since it 
      tends to overfit.
      
    - calibration plot not available for multiclass problems.
      
  
    """

    function_params_str = ", ".join([f"{k}={v}" for k, v in locals().items()])

    logger = get_logger()

    logger.info("Initializing calibrate_model()")
    logger.info(f"calibrate_model({function_params_str})")

    logger.info("Checking exceptions")

    # run_time
    runtime_start = time.time()

    # checking fold parameter
    if type(fold) is not int:
        raise TypeError("Fold parameter only accepts integer value.")

    # checking round parameter
    if type(round) is not int:
        raise TypeError("Round parameter only accepts integer value.")

    # checking verbose parameter
    if type(verbose) is not bool:
        raise TypeError("Verbose parameter can only take argument as True or False.")

    """
    
    ERROR HANDLING ENDS HERE
    
    """

    logger.info("Preloading libraries")

    # pre-load libraries

    logger.info("Preparing display monitor")

    if not display:
        progress_args = {"max": fold + 3 + 4}
        master_display_columns = all_metrics["Display Name"].to_list()
        timestampStr = datetime.datetime.now().strftime("%H:%M:%S")
        monitor_rows = [
            ["Initiated", ". . . . . . . . . . . . . . . . . .", timestampStr],
            ["Status", ". . . . . . . . . . . . . . . . . .", "Loading Dependencies"],
            ["ETC", ". . . . . . . . . . . . . . . . . .", "Calculating ETC"],
        ]
        display = Display(
            verbose,
            html_param,
            progress_args,
            master_display_columns,
            monitor_rows,
            logger=logger,
        )

        display.display_progress()
        display.display_monitor()
        display.display_master_display()

    logger.info("Importing libraries")
    # general dependencies
    from sklearn import metrics

    np.random.seed(seed)

    logger.info("Copying training dataset")
    # Storing X_train and y_train in data_X and data_y parameter
    data_X = X_train.copy()
    data_y = y_train.copy()

    # reset index
    data_X.reset_index(drop=True, inplace=True)
    data_y.reset_index(drop=True, inplace=True)

    display.move_progress()

    logger.info("Getting model name")

    full_name = _get_model_name(estimator)

    logger.info(f"Base model : {full_name}")

    """
    MONITOR UPDATE STARTS
    """

    display.update_monitor(1, "Selecting Estimator")
    display.display_monitor()

    """
    MONITOR UPDATE ENDS
    """

    # calibrating estimator

    logger.info("Importing untrained CalibratedClassifierCV")

    calibrated_model_definition = _all_models_internal.loc["CalibratedCV"]
    model = calibrated_model_definition["Class"](
        base_estimator=estimator,
        method=method,
        cv=fold,
        **calibrated_model_definition["Args"],
    )

    display.move_progress()

    logger.info("SubProcess create_model() called ==================================")
    model, model_fit_time = create_model(
        estimator=model,
        system=False,
        return_fit_time=True,
        display=display,
        fold=fold,
        round=round,
    )
    model_results = pull()
    logger.info("SubProcess create_model() end ==================================")

    model_results = model_results.round(round)

    # refitting the model on complete X_train, y_train
    display.update_monitor(1, "Compiling Final Model")
    display.display_monitor()

    model_fit_start = time.time()
    logger.info("Finalizing model")
    with io.capture_output():
        model.fit(data_X, data_y)
    model_fit_end = time.time()

    model_fit_time = np.array(model_fit_end - model_fit_start).round(2)

    display.move_progress()

    # end runtime
    runtime_end = time.time()
    runtime = np.array(runtime_end - runtime_start).round(2)

    # storing results in create_model_container
    logger.info("Uploading results into container")
    create_model_container.append(model_results)
    display_container.append(model_results)

    # storing results in master_model_container
    logger.info("Uploading model into container")
    master_model_container.append(model)

    # mlflow logging
    if logging_param:

        logger.info("Creating MLFlow logs")

        # Creating Logs message monitor
        display.update_monitor(1, "Creating Logs")
        display.update_monitor(2, "Almost Finished")
        display.display_monitor()

        # import mlflow
        import mlflow
        import mlflow.sklearn
        from pathlib import Path

        mlflow.set_experiment(exp_name_log)

        with mlflow.start_run(run_name=full_name) as run:

            # Get active run to log as tag
            RunID = mlflow.active_run().info.run_id

            # Log model parameters
            params = model.get_params()

            for i in list(params):
                v = params.get(i)
                if len(str(v)) > 250:
                    params.pop(i)

            mlflow.log_params(params)

            # Log metrics
            mlflow.log_metrics(
                {
                    k: v
                    for k, v in model_results.drop("TT (Sec)", axis=1, errors="ignore")
                    .loc["Mean"]
                    .items()
                }
            )

            # set tag of compare_models
            mlflow.set_tag("Source", "calibrate_model")

            import secrets

            URI = secrets.token_hex(nbytes=4)
            mlflow.set_tag("URI", URI)
            mlflow.set_tag("USI", USI)
            mlflow.set_tag("Run Time", runtime)
            mlflow.set_tag("Run ID", RunID)

            # Log training time in seconds
            mlflow.log_metric("TT", model_fit_time)

            # Log the CV results as model_results.html artifact
            model_results.to_html("Results.html", col_space=65, justify="left")
            mlflow.log_artifact("Results.html")
            os.remove("Results.html")

            # Generate hold-out predictions and save as html
            holdout = predict_model(model, verbose=False)
            holdout_score = pull(pop=True)
            del holdout
            holdout_score.to_html("Holdout.html", col_space=65, justify="left")
            mlflow.log_artifact("Holdout.html")
            os.remove("Holdout.html")

            # Log AUC and Confusion Matrix plot
            if log_plots_param:

                logger.info(
                    "SubProcess plot_model() called =================================="
                )

                try:
                    plot_model(
                        model, plot="auc", verbose=False, save=True, system=False
                    )
                    mlflow.log_artifact("AUC.png")
                    os.remove("AUC.png")
                except:
                    pass

                try:
                    plot_model(
                        model,
                        plot="confusion_matrix",
                        verbose=False,
                        save=True,
                        system=False,
                    )
                    mlflow.log_artifact("Confusion Matrix.png")
                    os.remove("Confusion Matrix.png")
                except:
                    pass

                try:
                    plot_model(
                        model, plot="feature", verbose=False, save=True, system=False
                    )
                    mlflow.log_artifact("Feature Importance.png")
                    os.remove("Feature Importance.png")
                except:
                    pass

                logger.info(
                    "SubProcess plot_model() end =================================="
                )

            # get default conda env
            from mlflow.sklearn import get_default_conda_env

            default_conda_env = get_default_conda_env()
            default_conda_env["name"] = f"{exp_name_log}-env"
            default_conda_env.get("dependencies").pop(-3)
            dependencies = default_conda_env.get("dependencies")[-1]
            from pycaret.utils import __version__

            dep = f"pycaret=={__version__}"
            dependencies["pip"] = [dep]

            # define model signature
            from mlflow.models.signature import infer_signature

            signature = infer_signature(
                data_before_preprocess.drop([target_param], axis=1)
            )
            input_example = (
                data_before_preprocess.drop([target_param], axis=1).iloc[0].to_dict()
            )

            # log model as sklearn flavor
            prep_pipe_temp = deepcopy(prep_pipe)
            prep_pipe_temp.steps.append(["trained model", model])
            mlflow.sklearn.log_model(
                prep_pipe_temp,
                "model",
                conda_env=default_conda_env,
                signature=signature,
                input_example=input_example,
            )
            del prep_pipe_temp

    model_results = color_df(model_results, "yellow", ["Mean"], axis=1)
    model_results = model_results.set_precision(round)
    display.display(model_results, clear=True)

    logger.info(f"create_model_container: {len(create_model_container)}")
    logger.info(f"master_model_container: {len(master_model_container)}")
    logger.info(f"display_container: {len(display_container)}")

    logger.info(str(model))
    logger.info(
        "calibrate_model() succesfully completed......................................"
    )

    gc.collect()
    return model


def optimize_threshold(
    estimator,
    true_positive: int = 0,
    true_negative: int = 0,
    false_positive: int = 0,
    false_negative: int = 0,
):

    """
    This function optimizes probability threshold for a trained model using custom cost
    function that can be defined using combination of True Positives, True Negatives,
    False Positives (also known as Type I error), and False Negatives (Type II error).
    
    This function returns a plot of optimized cost as a function of probability 
    threshold between 0 to 100. 

    Example
    -------
    >>> from pycaret.datasets import get_data
    >>> juice = get_data('juice')
    >>> experiment_name = setup(data = juice,  target = 'Purchase')
    >>> lr = create_model('lr')
    >>> optimize_threshold(lr, true_negative = 10, false_negative = -100)

    This will return a plot of optimized cost as a function of probability threshold.

    Parameters
    ----------
    estimator : object
        A trained model object should be passed as an estimator. 
    
    true_positive : int, default = 0
        Cost function or returns when prediction is true positive.  
    
    true_negative : int, default = 0
        Cost function or returns when prediction is true negative.
    
    false_positive : int, default = 0
        Cost function or returns when prediction is false positive.    
    
    false_negative : int, default = 0
        Cost function or returns when prediction is false negative.       
    
    
    Returns
    -------
    Visual_Plot
        Prints the visual plot. 

    Warnings
    --------
    - This function is not supported for multiclass problems.
      
       
    """

    function_params_str = ", ".join([f"{k}={v}" for k, v in locals().items()])

    logger = get_logger()

    logger.info("Initializing optimize_threshold()")
    logger.info(f"optimize_threshold({function_params_str})")

    logger.info("Importing libraries")

    # import libraries

    import plotly.express as px
    from IPython.display import clear_output

    np.random.seed(seed)

    # cufflinks
    import cufflinks as cf

    cf.go_offline()
    cf.set_config_file(offline=False, world_readable=True)

    """
    ERROR HANDLING STARTS HERE
    """

    logger.info("Checking exceptions")

    # exception 1 for multi-class
    if _is_multiclass():
        raise TypeError(
            "optimize_threshold() cannot be used when target is multi-class."
        )

    if _is_one_vs_rest(estimator):
        raise TypeError(
            "optimize_threshold() cannot be used when target is multi-class."
        )

    # check predict_proba value
    if type(estimator) is not list:
        if not hasattr(estimator, "predict_proba"):
            raise TypeError(
                "Estimator doesn't support predict_proba function and cannot be used in optimize_threshold()."
            )

    # check cost function type
    allowed_types = [int, float]

    if type(true_positive) not in allowed_types:
        raise TypeError("true_positive parameter only accepts float or integer value.")

    if type(true_negative) not in allowed_types:
        raise TypeError("true_negative parameter only accepts float or integer value.")

    if type(false_positive) not in allowed_types:
        raise TypeError("false_positive parameter only accepts float or integer value.")

    if type(false_negative) not in allowed_types:
        raise TypeError("false_negative parameter only accepts float or integer value.")

    """
    ERROR HANDLING ENDS HERE
    """

    # define model as estimator
    model = estimator

    model_name = _get_model_name(model)

    # generate predictions and store actual on y_test in numpy array
    actual = np.array(y_test)

    predicted = model.predict_proba(X_test)
    predicted = predicted[:, 1]

    """
    internal function to calculate loss starts here
    """

    logger.info("Defining loss function")

    def calculate_loss(
        actual,
        predicted,
        tp_cost=true_positive,
        tn_cost=true_negative,
        fp_cost=false_positive,
        fn_cost=false_negative,
    ):

        # true positives
        tp = predicted + actual
        tp = np.where(tp == 2, 1, 0)
        tp = tp.sum()

        # true negative
        tn = predicted + actual
        tn = np.where(tn == 0, 1, 0)
        tn = tn.sum()

        # false positive
        fp = (predicted > actual).astype(int)
        fp = np.where(fp == 1, 1, 0)
        fp = fp.sum()

        # false negative
        fn = (predicted < actual).astype(int)
        fn = np.where(fn == 1, 1, 0)
        fn = fn.sum()

        total_cost = (tp_cost * tp) + (tn_cost * tn) + (fp_cost * fp) + (fn_cost * fn)

        return total_cost

    """
    internal function to calculate loss ends here
    """

    grid = np.arange(0, 1, 0.01)

    # loop starts here

    cost = []
    # global optimize_results

    logger.info("Iteration starts at 0")

    for i in grid:

        pred_prob = (predicted >= i).astype(int)
        cost.append(calculate_loss(actual, pred_prob))

    optimize_results = pd.DataFrame(
        {"Probability Threshold": grid, "Cost Function": cost}
    )
    fig = px.line(
        optimize_results,
        x="Probability Threshold",
        y="Cost Function",
        line_shape="linear",
    )
    fig.update_layout(plot_bgcolor="rgb(245,245,245)")
    title = f"{model_name} Probability Threshold Optimization"

    # calculate vertical line
    y0 = optimize_results["Cost Function"].min()
    y1 = optimize_results["Cost Function"].max()
    x0 = optimize_results.sort_values(by="Cost Function", ascending=False).iloc[0][0]
    x1 = x0

    t = x0.round(2)

    fig.add_shape(
        dict(type="line", x0=x0, y0=y0, x1=x1, y1=y1, line=dict(color="red", width=2))
    )
    fig.update_layout(
        title={
            "text": title,
            "y": 0.95,
            "x": 0.45,
            "xanchor": "center",
            "yanchor": "top",
        }
    )
    logger.info("Figure ready for render")
    fig.show()
    print(f"Optimized Probability Threshold: {t} | Optimized Cost Function: {y1}")
    logger.info(
        "optimize_threshold() succesfully completed......................................"
    )


def predict_model(
    estimator,
    data: pd.DataFrame = None,
    probability_threshold: float = None,
    encoded_labels: bool = False,  # added in pycaret==2.1.0
    round: int = 4,  # added in pycaret==2.2.0
    verbose: bool = True,
    display: Display = None,  # added in pycaret==2.2.0
) -> pd.DataFrame:

    """
    This function is used to predict label and probability score on the new dataset
    using a trained estimator. New unseen data can be passed to data param as pandas 
    Dataframe. If data is not passed, the test / hold-out set separated at the time of 
    setup() is used to generate predictions. 
    
    Example
    -------
    >>> from pycaret.datasets import get_data
    >>> juice = get_data('juice')
    >>> experiment_name = setup(data = juice,  target = 'Purchase')
    >>> lr = create_model('lr')
    >>> lr_predictions_holdout = predict_model(lr)
        
    Parameters
    ----------
    estimator : object, default = none
        A trained model object / pipeline should be passed as an estimator. 
     
    data : pandas.DataFrame
        Shape (n_samples, n_features) where n_samples is the number of samples 
        and n_features is the number of features. All features used during training 
        must be present in the new dataset.
    
    probability_threshold : float, default = None
        Threshold used to convert probability values into binary outcome. By default 
        the probability threshold for all binary classifiers is 0.5 (50%). This can be 
        changed using probability_threshold param.

    encoded_labels: Boolean, default = False
        If True, will return labels encoded as an integer.

    round: integer, default = 4
        Number of decimal places the metrics in the score grid will be rounded to. 

    verbose: bool, default = True
        Holdout score grid is not printed when verbose is set to False.

    Returns
    -------
    Predictions
        Predictions (Label and Score) column attached to the original dataset
        and returned as pandas dataframe.

    score_grid
        A table containing the scoring metrics on hold-out / test set.
    
    """

    function_params_str = ", ".join([f"{k}={v}" for k, v in locals().items()])

    logger = get_logger()

    logger.info("Initializing predict_model()")
    logger.info(f"predict_model({function_params_str})")

    logger.info("Checking exceptions")

    """
    exception checking starts here
    """

    if probability_threshold is not None:
        if _is_one_vs_rest(estimator):
            raise TypeError(
                "probability_threshold parameter cannot be used when target is multi-class."
            )

        # probability_threshold allowed types
        allowed_types = [int, float]
        if type(probability_threshold) not in allowed_types:
            raise TypeError(
                "probability_threshold parameter only accepts value between 0 to 1."
            )

        if probability_threshold > 1:
            raise TypeError(
                "probability_threshold parameter only accepts value between 0 to 1."
            )

        if probability_threshold < 0:
            raise TypeError(
                "probability_threshold parameter only accepts value between 0 to 1."
            )

    """
    exception checking ends here
    """

    logger.info("Preloading libraries")

    # general dependencies
    from sklearn import metrics

    np.random.seed(seed)

    if not display:
        display = Display(verbose, html_param, logger=logger,)

    # dataset
    if data is None:

        if "Pipeline" in str(type(estimator)):
            estimator = estimator[-1]

        Xtest = X_test.copy()
        ytest = y_test.copy()
        X_test_ = X_test.copy()
        y_test_ = y_test.copy()

        _, dtypes = next(step for step in prep_pipe.steps if step[0] == "dtypes")

        Xtest.reset_index(drop=True, inplace=True)
        ytest.reset_index(drop=True, inplace=True)
        X_test_.reset_index(drop=True, inplace=True)
        y_test_.reset_index(drop=True, inplace=True)

    else:

        if "Pipeline" in str(type(estimator)):
            _, dtypes = next(step for step in estimator.steps if step[0] == "dtypes")
        else:
            try:
                _, dtypes = next(
                    step for step in prep_pipe.steps if step[0] == "dtypes"
                )
                estimator_ = deepcopy(prep_pipe)
                estimator_.steps.append(["trained model", estimator])
                estimator = estimator_
                del estimator_

            except:
                raise ValueError("Pipeline not found")

        Xtest = data.copy()
        X_test_ = data.copy()

    # function to replace encoded labels with their original values
    # will not run if categorical_labels is false
    def replace_lables_in_column(label_column):
        if dtypes and hasattr(dtypes, "replacement"):
            replacement_mapper = {int(v): k for k, v in dtypes.replacement.items()}
            label_column.replace(replacement_mapper, inplace=True)

    # model name
    full_name = _get_model_name(estimator)

    # prediction starts here

    pred_ = estimator.predict(Xtest)

    try:
        pred_prob = estimator.predict_proba(Xtest)

        if len(pred_prob[0]) > 2:
            p_counter = 0
            d = []
            for i in range(0, len(pred_prob)):
                d.append(pred_prob[i][pred_[p_counter]])
                p_counter += 1

            pred_prob = d

        else:
            pred_prob = pred_prob[:, 1]

    except:
        pred_prob = None

    if probability_threshold is not None and pred_prob is not None:
        try:
            pred_ = (pred_prob >= probability_threshold).astype(int)
        except:
            pass

    df_score = None

    if data is None:
        metrics = _calculate_metrics(ytest, pred_, pred_prob)
        df_score = pd.DataFrame(metrics)
        df_score.insert(0, "Model", full_name)
        df_score = df_score.round(round)
        display.display(df_score.style.set_precision(round), clear=False)

    label = pd.DataFrame(pred_)
    label.columns = ["Label"]
    label["Label"] = label["Label"].astype(int)
    if not encoded_labels:
        replace_lables_in_column(label["Label"])

    if data is None:
        if not encoded_labels:
            replace_lables_in_column(ytest)
        X_test_ = pd.concat([Xtest, ytest, label], axis=1)
    else:
        X_test_.insert(len(X_test_.columns), "Label", label["Label"].to_list())

    if pred_prob is not None:
        try:
            score = pd.DataFrame(pred_prob)
            score.columns = ["Score"]
            score = score.round(round)
            X_test_ = pd.concat([X_test_, score], axis=1)
        except:
            pass

    # store predictions on hold-out in display_container
    if df_score is not None:
        display_container.append(df_score)

    gc.collect()
    return X_test_


def finalize_model(estimator, display=None) -> Any:  # added in pycaret==2.2.0

    """
    This function fits the estimator onto the complete dataset passed during the
    setup() stage. The purpose of this function is to prepare for final model
    deployment after experimentation. 
    
    Example
    -------
    >>> from pycaret.datasets import get_data
    >>> juice = get_data('juice')
    >>> experiment_name = setup(data = juice,  target = 'Purchase')
    >>> lr = create_model('lr')
    >>> final_lr = finalize_model(lr)
    
    This will return the final model object fitted to complete dataset. 

    Parameters
    ----------
    estimator : object, default = none
        A trained model object should be passed as an estimator. 

    Returns
    -------
    model
        Trained model object fitted on complete dataset.

    Warnings
    --------
    - If the model returned by finalize_model(), is used on predict_model() without 
      passing a new unseen dataset, then the information grid printed is misleading 
      as the model is trained on the complete dataset including test / hold-out sample. 
      Once finalize_model() is used, the model is considered ready for deployment and
      should be used on new unseens dataset only.
       
         
    """

    function_params_str = ", ".join([f"{k}={v}" for k, v in locals().items()])

    logger = get_logger()

    logger.info("Initializing finalize_model()")
    logger.info(f"finalize_model({function_params_str})")

    if not display:
        display = Display(False, html_param, logger=logger,)

    # run_time
    runtime_start = time.time()

    logger.info("Importing libraries")
    # import depedencies
    from sklearn.base import clone

    np.random.seed(seed)

    logger.info("Getting model name")

    _estimator_ = estimator

    if _is_one_vs_rest(estimator):
        if not hasattr(estimator, "voting"):
            estimator = estimator.estimator

    full_name = _get_model_name(estimator)

    estimator = _estimator_

    logger.info(f"Finalizing {full_name}")
    model_final = clone(estimator)
    display.clear_output()
    model_final = create_model(
        estimator=model_final,
        verbose=False,
        system=False,
        X_train_data=X,
        Y_train_data=y,
    )
    model_results = pull(pop=True)

    # end runtime
    runtime_end = time.time()
    runtime = np.array(runtime_end - runtime_start).round(2)

    # mlflow logging
    if logging_param:

        logger.info("Creating MLFlow logs")

        # import mlflow
        import mlflow
        from pathlib import Path
        import mlflow.sklearn

        mlflow.set_experiment(exp_name_log)

        with mlflow.start_run(run_name=full_name) as run:

            # Get active run to log as tag
            RunID = mlflow.active_run().info.run_id

            # Log model parameters
            try:
                params = model_final.get_params()

                for i in list(params):
                    v = params.get(i)
                    if len(str(v)) > 250:
                        params.pop(i)

                mlflow.log_params(params)

            except:
                pass

            # get metrics of non-finalized model and log it

            # Log metrics
            mlflow.log_metrics(
                {
                    k: v
                    for k, v in model_results.drop("TT (Sec)", axis=1, errors="ignore")
                    .loc["Mean"]
                    .items()
                }
            )

            # set tag of compare_models
            mlflow.set_tag("Source", "finalize_model")

            # create MRI (model registration id)
            mlflow.set_tag("Final", True)

            import secrets

            URI = secrets.token_hex(nbytes=4)
            mlflow.set_tag("URI", URI)
            mlflow.set_tag("USI", USI)
            mlflow.set_tag("Run Time", runtime)
            mlflow.set_tag("Run ID", RunID)

            # Log training time in seconds
            mlflow.log_metric("TT", runtime)

            # Log AUC and Confusion Matrix plot
            if log_plots_param:

                logger.info(
                    "SubProcess plot_model() called =================================="
                )

                try:
                    plot_model(
                        model_final, plot="auc", verbose=False, save=True, system=False
                    )
                    mlflow.log_artifact("AUC.png")
                    os.remove("AUC.png")
                except:
                    pass

                try:
                    plot_model(
                        model_final,
                        plot="confusion_matrix",
                        verbose=False,
                        save=True,
                        system=False,
                    )
                    mlflow.log_artifact("Confusion Matrix.png")
                    os.remove("Confusion Matrix.png")
                except:
                    pass

                try:
                    plot_model(
                        model_final,
                        plot="feature",
                        verbose=False,
                        save=True,
                        system=False,
                    )
                    mlflow.log_artifact("Feature Importance.png")
                    os.remove("Feature Importance.png")
                except:
                    pass

                logger.info(
                    "SubProcess plot_model() end =================================="
                )

            # get default conda env
            from mlflow.sklearn import get_default_conda_env

            default_conda_env = get_default_conda_env()
            default_conda_env["name"] = f"{exp_name_log}-env"
            default_conda_env.get("dependencies").pop(-3)
            dependencies = default_conda_env.get("dependencies")[-1]
            from pycaret.utils import __version__

            dep = f"pycaret=={__version__}"
            dependencies["pip"] = [dep]

            # define model signature
            from mlflow.models.signature import infer_signature

            signature = infer_signature(data_before_preprocess)

            # log model as sklearn flavor
            prep_pipe_temp = deepcopy(prep_pipe)
            prep_pipe_temp.steps.append(["trained model", model_final])
            mlflow.sklearn.log_model(
                prep_pipe_temp,
                "model",
                conda_env=default_conda_env,
                signature=signature,
            )
            del prep_pipe_temp

    model_results = color_df(model_results, "yellow", ["Mean"], axis=1)
    model_results = model_results.set_precision(round)
    display.display(model_results, clear=True)

    logger.info(f"create_model_container: {len(create_model_container)}")
    logger.info(f"master_model_container: {len(master_model_container)}")
    logger.info(f"display_container: {len(display_container)}")

    logger.info(str(model_final))
    logger.info(
        "finalize_model() succesfully completed......................................"
    )

    gc.collect()
    return model_final


def deploy_model(
    model,
    model_name: str,
    authentication: dict,
    platform: str = "aws",  # added gcp and azure support in pycaret==2.1
):

    """
    (In Preview)

    This function deploys the transformation pipeline and trained model object for
    production use. The platform of deployment can be defined under the platform
    param along with the applicable authentication tokens which are passed as a
    dictionary to the authentication param.
    
    Example
    -------
    >>> from pycaret.datasets import get_data
    >>> juice = get_data('juice')
    >>> experiment_name = setup(data = juice,  target = 'Purchase')
    >>> lr = create_model('lr')
    >>> deploy_model(model = lr, model_name = 'deploy_lr', platform = 'aws', authentication = {'bucket' : 'pycaret-test'})
    
    This will deploy the model on an AWS S3 account under bucket 'pycaret-test'
    
    Notes
    -----
    For AWS users:
    Before deploying a model to an AWS S3 ('aws'), environment variables must be 
    configured using the command line interface. To configure AWS env. variables, 
    type aws configure in your python command line. The following information is
    required which can be generated using the Identity and Access Management (IAM) 
    portal of your amazon console account:

    - AWS Access Key ID
    - AWS Secret Key Access
    - Default Region Name (can be seen under Global settings on your AWS console)
    - Default output format (must be left blank)

    For GCP users:
    --------------
<<<<<<< HEAD
    Before deploying a model to Google Cloud Platform (GCP), user has to create Project
    on the platform from consol. To do that, user must have google cloud account or
    create new one. After creating a service account, down the JSON authetication file
    and configure  GOOGLE_APPLICATION_CREDENTIALS= <path-to-json> from command line. If
    using google-colab then authetication can be done using `google.colab` auth method.
    Read below link for more details.
=======
    Before deploying a model to Google Cloud Platform (GCP), project must be created 
    either using command line or GCP console. Once project is created, you must create 
    a service account and download the service account key as a JSON file, which is 
    then used to set environment variable. 
>>>>>>> 0e4fbefe

    https://cloud.google.com/docs/authentication/production

    - Google Cloud Project
    - Service Account Authetication

    For Azure users:
    ---------------
    Before deploying a model to Microsoft's Azure (Azure), environment variables
    for connection string must be set. In order to get connection string, user has
    to create account of Azure. Once it is done, create a Storage account. In the settings
    section of storage account, user can get the connection string.

    Read below link for more details.
    https://docs.microsoft.com/en-us/azure/storage/blobs/storage-quickstart-blobs-python?toc=%2Fpython%2Fazure%2FTOC.json

    - Azure Storage Account

    Parameters
    ----------
    model : object
        A trained model object should be passed as an estimator. 
    
    model_name : str
        Name of model to be passed as a str.
    
    authentication : dict
        Dictionary of applicable authentication tokens.

        When platform = 'aws':
        {'bucket' : 'Name of Bucket on S3'}

        When platform = 'gcp':
        {'project': 'gcp_pycaret', 'bucket' : 'pycaret-test'}

        When platform = 'azure':
        {'container': 'pycaret-test'}
    
    platform: str, default = 'aws'
        Name of platform for deployment. Current available options are: 'aws', 'gcp' and 'azure'

    Returns
    -------
    Success_Message
    
    Warnings
    --------
    - This function uses file storage services to deploy the model on cloud platform. 
      As such, this is efficient for batch-use. Where the production objective is to 
      obtain prediction at an instance level, this may not be the efficient choice as 
      it transmits the binary pickle file between your local python environment and
      the platform. 
    
    """
    import pycaret.internal.persistence

    return pycaret.internal.persistence.deploy_model(
        model, model_name, authentication, platform, prep_pipe
    )


def save_model(model, model_name: str, model_only: bool = False, verbose: bool = True):

    """
    This function saves the transformation pipeline and trained model object 
    into the current active directory as a pickle file for later use. 
    
    Example
    -------
    >>> from pycaret.datasets import get_data
    >>> juice = get_data('juice')
    >>> experiment_name = setup(data = juice,  target = 'Purchase')
    >>> lr = create_model('lr')
    >>> save_model(lr, 'lr_model_23122019')
    
    This will save the transformation pipeline and model as a binary pickle
    file in the current active directory. 

    Parameters
    ----------
    model : object, default = none
        A trained model object should be passed as an estimator. 
    
    model_name : str, default = none
        Name of pickle file to be passed as a string.
    
    model_only : bool, default = False
        When set to True, only trained model object is saved and all the 
        transformations are ignored.

    verbose: bool, default = True
        Success message is not printed when verbose is set to False.

    Returns
    -------
    Success_Message
    
         
    """

    import pycaret.internal.persistence

    return pycaret.internal.persistence.save_model(
        model, model_name, prep_pipe if model_only else None, verbose
    )


def load_model(
    model_name, platform: str = None, authentication: dict = None, verbose: bool = True
):

    """
    This function loads a previously saved transformation pipeline and model 
    from the current active directory into the current python environment. 
    Load object must be a pickle file.
    
    Example
    -------
    >>> saved_lr = load_model('lr_model_23122019')
    
    This will load the previously saved model in saved_lr variable. The file 
    must be in the current directory.

    Parameters
    ----------
    model_name : str, default = none
        Name of pickle file to be passed as a string.
      
    platform: str, default = None
        Name of platform, if loading model from cloud. Current available options are:
        'aws', 'gcp' and 'azure'.
    
    authentication : dict
        dictionary of applicable authentication tokens.

        When platform = 'aws':
        {'bucket' : 'Name of Bucket on S3'}

        When platform = 'gcp':
        {'project': 'gcp_pycaret', 'bucket' : 'pycaret-test'}

        When platform = 'azure':
        {'container': 'pycaret-test'}
    
    verbose: bool, default = True
        Success message is not printed when verbose is set to False.

    Returns
    -------
    Model Object

    """

    import pycaret.internal.persistence

    return pycaret.internal.persistence.load_model(
        model_name, platform, authentication, verbose
    )


def automl(optimize: str = "Accuracy", use_holdout: bool = False) -> Any:

    """
    This function returns the best model out of all models created in 
    current active environment based on metric defined in optimize parameter. 

    Parameters
    ----------
    optimize : str, default = 'Accuracy'
        Other values you can pass in optimize param are 'AUC', 'Recall', 'Precision',
        'F1', 'Kappa', and 'MCC'.

    use_holdout: bool, default = False
        When set to True, metrics are evaluated on holdout set instead of CV.

    """

    function_params_str = ", ".join([f"{k}={v}" for k, v in locals().items()])

    logger = get_logger()

    logger.info("Initializing automl()")
    logger.info(f"automl({function_params_str})")

    # checking optimize parameter
    optimize = _get_metric(optimize)
    if optimize is None:
        raise ValueError(
            f"Optimize method not supported. See docstring for list of available parameters."
        )

    # checking optimize parameter for multiclass
    if _is_multiclass():
        if not optimize["Multiclass"]:
            raise TypeError(
                f"Optimization metric not supported for multiclass problems. See docstring for list of other optimization parameters."
            )

    compare_dimension = optimize["Display Name"]
    optimize = optimize["Scorer"]

    scorer = []

    if use_holdout:
        logger.info("Model Selection Basis : Holdout set")
        for i in master_model_container:
            pred_holdout = predict_model(i, verbose=False)
            p = pull(pop=True)
            p = p[compare_dimension][0]
            scorer.append(p)

    else:
        logger.info("Model Selection Basis : CV Results on Training set")
        for i in create_model_container:
            r = i[compare_dimension][-2:][0]
            scorer.append(r)

    # returning better model
    index_scorer = scorer.index(max(scorer))

    automl_result = master_model_container[index_scorer]

    logger.info("SubProcess finalize_model() called ==================================")
    automl_finalized = finalize_model(automl_result)
    logger.info("SubProcess finalize_model() end ==================================")

    logger.info(str(automl_finalized))
    logger.info("automl() succesfully completed......................................")

    return automl_finalized


def pull(pop=False) -> pd.DataFrame:  # added in pycaret==2.2.0
    """
    Returns latest displayed table.

    Parameters
    ----------
    pop : bool, default = False
        If true, will pop (remove) the returned dataframe from the
        display container.

    Returns
    -------
    pandas.DataFrame
        Equivalent to get_config('display_container')[-1]

    """
    return display_container.pop(-1) if pop else display_container[-1]


def models(
    type: str = None, internal: bool = False, force_regenerate: bool = False
) -> pd.DataFrame:

    """
    Returns table of models available in model library.

    Example
    -------
    >>> all_models = models()

    This will return pandas dataframe with all available 
    models and their metadata.

    Parameters
    ----------
    type : str, default = None
        - linear : filters and only return linear models
        - tree : filters and only return tree based models
        - ensemble : filters and only return ensemble models
    
    internal: bool, default = False
        If True, will return extra columns and rows used internally.

    force_regenerate: bool, default = False
        If True, will force the DataFrame to be regenerated,
        instead of using a cached version.

    Returns
    -------
    pandas.DataFrame

    """

    def filter_model_df_by_type(df):
        linear_models = ["lr", "ridge", "svm"]
        tree_models = ["dt"]
        ensemble_models = ["rf", "et", "gbc", "xgboost", "lightgbm", "catboost", "ada"]
        if type == "linear":
            df = df[df.index.isin(linear_models)]
        elif type == "tree":
            df = df[df.index.isin(tree_models)]
        elif type == "ensemble":
            df = df[df.index.isin(ensemble_models)]
        return df

    if not force_regenerate:
        try:
            if internal:
                return filter_model_df_by_type(_all_models_internal)
            else:
                return filter_model_df_by_type(all_models)
        except:
            pass

    logger.info(f"gpu_param set to {gpu_param}")

    model_containers = get_all_model_containers(globals())
    rows = [
        v.get_dict(internal)
        for k, v in model_containers.items()
        if (internal or not v.is_special)
    ]

    df = pd.DataFrame(rows)
    df.set_index("ID", inplace=True, drop=True)

    return filter_model_df_by_type(df)


def get_metrics(
    force_regenerate: bool = False, reset: bool = False, include_custom: bool = True
) -> pd.DataFrame:
    """
    Returns table of metrics available.

    Example
    -------
    >>> metrics = get_metrics()

    This will return pandas dataframe with all available 
    metrics and their metadata.

    Parameters
    ----------
    force_regenerate: bool, default = False
        If True, will return a regenerated DataFrame,
        instead of using a cached version.
    reset: bool, default = False
        If True, will reset all changes made using add_metric() and get_metric().
    include_custom: bool, default = True
        Whether to include user added (custom) metrics or not.

    Returns
    -------
    pandas.DataFrame

    """

    if reset and not "all_metrics" in globals():
        raise ValueError("setup() needs to be ran first.")

    global all_metrics

    if not force_regenerate and not reset:
        try:
            if not include_custom:
                return all_metrics[all_metrics["Custom"] == False]
            return all_metrics
        except:
            pass

    np.random.seed(seed)

    metric_containers = get_all_metric_containers(globals())
    rows = [v.get_dict() for k, v in metric_containers.items()]

    # Training time needs to be at the end
    if not rows[-1]["ID"] == "tt":
        tt_row = next(x for x in rows if x["ID"] == "tt")
        rows = [x for x in rows if not x["ID"] == "tt"]
        rows.append(tt_row)

    df = pd.DataFrame(rows)
    df.set_index("ID", inplace=True, drop=True)

    if not include_custom:
        df = df[df["Custom"] == False]

    if reset:
        all_metrics = df
    return df


def _get_metric(name_or_id: str):
    """
    Gets a metric from get_metrics() by name or index.
    """
    metrics = get_metrics()
    metric = None
    try:
        metric = metrics.loc[name_or_id]
        return metric
    except:
        pass

    try:
        metric = metrics[metrics["Name"] == name_or_id].iloc[0]
        return metric
    except:
        pass

    return metric


def add_metric(
    id: str,
    name: str,
    score_func_type: type,
    scorer=None,
    target: str = "pred",
    args: dict = {},
    multiclass: bool = True,
) -> pd.Series:
    """
    Adds a custom metric to be used in all functions.

    Parameters
    ----------
    id: str
        Unique id for the metric.

    name: str
        Display name of the metric.

    score_func_type: type
        Type of score function (or loss function) with signature score_func(y, y_pred, **kwargs).

    scorer: sklearn.metrics.Scorer, default = None
        The Scorer to be used in tuning and cross validation. If None, one will be created
        from score_func_type and args.

    target: str, default = 'pred'
        The target of the score function.
        - 'pred' for the prediction table
        - 'pred_proba' for pred_proba
        - 'threshold' for decision_function or predict_proba

    args: dict, default = {}
        Arguments to be passed to score function.

    multiclass: bool, default = True
        Whether the metric supports multiclass problems.

    Notes
    -----
    The row will be inserted into the second to last position. The last position is reserved
    for the Training Time (tt) metric.

    Returns
    -------
    pandas.Series
        The created row as Series.

    """

    if not "all_metrics" in globals():
        raise ValueError("setup() needs to be ran first.")

    global all_metrics

    if id in all_metrics.index:
        raise ValueError("id already present in metrics dataframe.")

    new_metric = ClassificationMetricContainer(
        id, name, score_func_type, scorer, target, args, name, bool(multiclass), True
    )

    new_metric = new_metric.get_dict()

    new_metric = pd.Series(new_metric, name=id.replace(" ", "_"))

    last_row = all_metrics.iloc[-1]
    all_metrics.drop(all_metrics.index[-1], inplace=True)
    all_metrics = all_metrics.append(new_metric)
    all_metrics = all_metrics.append(last_row)
    return all_metrics.iloc[-2]


def remove_metric(name_or_id: str):
    """
    Removes a metric used in all functions.

    Parameters
    ----------
    name_or_id: str
        Display name or ID of the metric.

    """
    if not "all_metrics" in globals():
        raise ValueError("setup() needs to be ran first.")

    try:
        all_metrics.drop(name_or_id, axis=0, inplace=True)
        return
    except:
        pass

    try:
        all_metrics.drop(
            all_metrics[all_metrics["Name"] == name_or_id].index, axis=0, inplace=True
        )
        return
    except:
        pass

    raise ValueError(
        f"No row with 'Display Name' or 'ID' (index) {name_or_id} present in the metrics dataframe."
    )


def get_logs(experiment_name: str = None, save: bool = False) -> pd.DataFrame:

    """
    Returns a table with experiment logs consisting
    run details, parameter, metrics and tags. 

    Example
    -------
    >>> logs = get_logs()

    This will return pandas dataframe.

    Parameters
    ----------
    experiment_name : str, default = None
        When set to None current active run is used.

    save : bool, default = False
        When set to True, csv file is saved in current directory.

    Returns
    -------
    pandas.DataFrame

    """

    if experiment_name is None:
        exp_name_log_ = exp_name_log
    else:
        exp_name_log_ = experiment_name

    import mlflow
    from mlflow.tracking import MlflowClient

    client = MlflowClient()

    if client.get_experiment_by_name(exp_name_log_) is None:
        raise ValueError(
            "No active run found. Check logging parameter in setup or to get logs for inactive run pass experiment_name."
        )

    exp_id = client.get_experiment_by_name(exp_name_log_).experiment_id
    runs = mlflow.search_runs(exp_id)

    if save:
        file_name = f"{exp_name_log_}_logs.csv"
        runs.to_csv(file_name, index=False)

    return runs


def get_config(variable: str):

    """
    This function is used to access global environment variables.
    Following variables can be accessed:

    - X: Transformed dataset (X)
    - y: Transformed dataset (y)  
    - X_train: Transformed train dataset (X)
    - X_test: Transformed test/holdout dataset (X)
    - y_train: Transformed train dataset (y)
    - y_test: Transformed test/holdout dataset (y)
    - seed: random state set through session_id
    - prep_pipe: Transformation pipeline configured through setup
    - folds_shuffle_param: shuffle parameter used in Kfolds
    - n_jobs_param: n_jobs parameter used in model training
    - html_param: html_param configured through setup
    - create_model_container: results grid storage container
    - master_model_container: model storage container
    - display_container: results display container
    - exp_name_log: Name of experiment set through setup
    - logging_param: log_experiment param set through setup
    - log_plots_param: log_plots param set through setup
    - USI: Unique session ID parameter set through setup
    - fix_imbalance_param: fix_imbalance param set through setup
    - fix_imbalance_method_param: fix_imbalance_method param set through setup
    - data_before_preprocess: data before preprocessing
    - target_param: name of target variable
    - gpu_param: use_gpu param configured through setup

    Example
    -------
    >>> X_train = get_config('X_train') 

    This will return X_train transformed dataset.

    Returns
    -------
    variable

    """

    import pycaret.internal.utils

    return pycaret.internal.utils.get_config(variable, globals())


def set_config(variable: str, value):

    """
    This function is used to reset global environment variables.
    Following variables can be accessed:

    - X: Transformed dataset (X)
    - y: Transformed dataset (y)  
    - X_train: Transformed train dataset (X)
    - X_test: Transformed test/holdout dataset (X)
    - y_train: Transformed train dataset (y)
    - y_test: Transformed test/holdout dataset (y)
    - seed: random state set through session_id
    - prep_pipe: Transformation pipeline configured through setup
    - folds_shuffle_param: shuffle parameter used in Kfolds
    - n_jobs_param: n_jobs parameter used in model training
    - html_param: html_param configured through setup
    - create_model_container: results grid storage container
    - master_model_container: model storage container
    - display_container: results display container
    - exp_name_log: Name of experiment set through setup
    - logging_param: log_experiment param set through setup
    - log_plots_param: log_plots param set through setup
    - USI: Unique session ID parameter set through setup
    - fix_imbalance_param: fix_imbalance param set through setup
    - fix_imbalance_method_param: fix_imbalance_method param set through setup
    - data_before_preprocess: data before preprocessing

    Example
    -------
    >>> set_config('seed', 123) 

    This will set the global seed to '123'.

    """

    import pycaret.internal.utils

    return pycaret.internal.utils.set_config(variable, value, globals())


def _is_one_vs_rest(e) -> bool:
    """
    Checks if the estimator is OneVsRestClassifier.
    """
    return type(e) == _all_models_internal.loc["OneVsRest"]["Class"]


def _fix_imbalance(
    Xtrain: pd.DataFrame, ytrain: pd.DataFrame, fix_imbalance_method_param: Any = None,
) -> Tuple[pd.DataFrame, pd.DataFrame]:

    """
    Method to fix imbalance using fix_imbalance_method_param.
    """

    logger = get_logger()
    logger.info("Initializing SMOTE")

    if fix_imbalance_method_param is None:
        import six

        sys.modules["sklearn.externals.six"] = six
        from imblearn.over_sampling import SMOTE

        resampler = SMOTE(random_state=seed)
    else:
        resampler = fix_imbalance_method_param

    with io.capture_output():
        Xtrain, ytrain = resampler.fit_sample(Xtrain, ytrain)
    logger.info("Resampling completed")
    return Xtrain, ytrain


def _choose_better(
    model,
    new_estimator_list: list,
    compare_dimension: str,
    fold: int,
    model_results=None,
    new_results_list: list = None,
    display: Display = None,
):
    """
    When choose_better is set to True, optimize metric in scoregrid is
    compared with base model created using create_model so that the
    functions return the model with better score only. This will ensure 
    model performance is at least equivalent to what is seen in compare_models 
    """

    if new_results_list and len(new_results_list) != len(new_estimator_list):
        raise ValueError(
            "new_results_list and new_estimator_list must have the same length"
        )

    logger = get_logger()
    logger.info("choose_better activated")
    display.update_monitor(1, "Compiling Final Results")
    display.update_monitor(2, "Almost Finished")
    display.display_monitor()

    scorer = []

    if model_results is None:
        logger.info(
            "SubProcess create_model() called =================================="
        )
        create_model(model, verbose=False, system=False, fold=fold)
        logger.info("SubProcess create_model() end ==================================")
        model_results = pull(pop=True)

    model_results = model_results.loc["Mean"][compare_dimension]
    logger.info(f"Base model {model} result for {compare_dimension} is {model_results}")

    scorer.append(model_results)

    base_models_ = []
    for i, new_estimator in enumerate(new_estimator_list):
        if isinstance(new_estimator, tuple):
            new_estimator = new_estimator[1]
        if new_results_list:
            m = new_estimator
            s = new_results_list[i].loc["Mean"][compare_dimension]
        else:
            logger.info(
                "SubProcess create_model() called =================================="
            )
            m = create_model(new_estimator, verbose=False, system=False, fold=fold)
            logger.info(
                "SubProcess create_model() end =================================="
            )
            s = pull(pop=True).loc["Mean"][compare_dimension]
        logger.info(f"{new_estimator} result for {compare_dimension} is {s}")
        scorer.append(s)
        base_models_.append(m)

    index_scorer = scorer.index(max(scorer))

    if index_scorer != 0:
        model = base_models_[index_scorer - 1]
    logger.info(f"{model} is best model")

    logger.info("choose_better completed")
    return model


def _sample_data(
    model, seed: int, train_size: float, data_split_shuffle: bool, display: Display
):
    """
    Method to sample data.
    """

    from sklearn.linear_model import LogisticRegression
    from sklearn.model_selection import train_test_split
    from sklearn import metrics
    import seaborn as sns
    import matplotlib.pyplot as plt
    import plotly.express as px

    np.random.seed(seed)

<<<<<<< HEAD
    logger = get_logger()
=======
def _create_bucket_gcp(project_name, bucket_name):
    """
    (INTERNAL)

    Creates a bucket on Google Cloud Platform if it does not exists already
>>>>>>> 0e4fbefe

    logger.info("Sampling dataset")

    split_perc = [0.1, 0.2, 0.3, 0.4, 0.5, 0.6, 0.7, 0.8, 0.9, 0.99]
    split_perc_text = [
        "10%",
        "20%",
        "30%",
        "40%",
        "50%",
        "60%",
        "70%",
        "80%",
        "90%",
        "100%",
    ]
    split_perc_tt = split_perc.copy()
    split_perc_tt_total = []

    score_dict = {metric: np.empty((0, 0)) for metric in all_metrics["Display Name"]}

    counter = 0

    for i in split_perc:

        display.move_progress()

        t0 = time.time()

        """
        MONITOR UPDATE STARTS
        """

<<<<<<< HEAD
        perc_text = split_perc_text[counter]
        display.update_monitor(1, f"Fitting Model on {perc_text} sample")
        display.display_monitor()
=======
    """
    (INTERNAL)
    Upload blob to GCP storage bucket
>>>>>>> 0e4fbefe

        """
        MONITOR UPDATE ENDS
        """

        X_, X__, y_, y__ = train_test_split(
            X,
            y,
            test_size=1 - i,
            stratify=y,
            random_state=seed,
            shuffle=data_split_shuffle,
        )
        X_train, X_test, y_train, y_test = train_test_split(
            X_,
            y_,
            test_size=1 - train_size,
            stratify=y_,
            random_state=seed,
            shuffle=data_split_shuffle,
        )
        with io.capture_output():
            model.fit(X_train, y_train)
        pred_ = model.predict(X_test)
        try:
            pred_prob = model.predict_proba(X_test)[:, 1]
        except:
            logger.warning("model has no predict_proba attribute.")
            pred_prob = 0

        _calculate_metrics(y_test, pred_, pred_prob, score_dict)

        t1 = time.time()

        """
        Time calculation begins
        """

        tt = t1 - t0
        total_tt = tt / i
        split_perc_tt.pop(0)

        for remain in split_perc_tt:
            ss = total_tt * remain
            split_perc_tt_total.append(ss)

        ttt = sum(split_perc_tt_total) / 60
        ttt = np.around(ttt, 2)

        if ttt < 1:
            ttt = str(np.around((ttt * 60), 2))
            ETC = f"{ttt} Seconds Remaining"

<<<<<<< HEAD
        else:
            ttt = str(ttt)
            ETC = f"{ttt} Minutes Remaining"
=======
def _download_blob_gcp(project_name, bucket_name, source_blob_name, destination_file_name):
    """
    (INTERNAL)
    Download a blob from GCP storage bucket
>>>>>>> 0e4fbefe

        display.update_monitor(2, ETC)
        display.display_monitor()

        """
        Time calculation Ends
        """

        split_perc_tt_total = []
        counter += 1

    model_results = []
    for i in split_perc:
        for metric_name, metric in score_dict.items():
            row = (i, metric[i], metric_name)
            model_results.append(row)

    model_results = pd.DataFrame(
        model_results, columns=["Sample", "Metric", "Metric Name"]
    )
    fig = px.line(
        model_results,
        x="Sample",
        y="Metric",
        color="Metric Name",
        line_shape="linear",
        range_y=[0, 1],
    )
    fig.update_layout(plot_bgcolor="rgb(245,245,245)")
    title = f"{_get_model_name(model)} Metrics and Sample %"
    fig.update_layout(
        title={
            "text": title,
            "y": 0.95,
            "x": 0.45,
            "xanchor": "center",
            "yanchor": "top",
        }
    )
    fig.show()

    display.update_monitor(1, "Waiting for input")
    display.display_monitor()

    print(
        "Please Enter the sample % of data you would like to use for modeling. Example: Enter 0.3 for 30%."
    )
    print("Press Enter if you would like to use 100% of the data.")

    sample_size = input("Sample Size: ")

    if sample_size == "" or sample_size == "1":

        X_train, X_test, y_train, y_test = train_test_split(
            X,
            y,
            test_size=1 - train_size,
            stratify=y,
            random_state=seed,
            shuffle=data_split_shuffle,
        )

<<<<<<< HEAD
    else:
=======
    return blob

def _create_container_azure(container_name):
    """
    (INTERNAL)
    Creates a storage container on Azure Platform. gets the connection string from the environment variables.
>>>>>>> 0e4fbefe

        sample_n = float(sample_size)
        X_selected, X_discard, y_selected, y_discard = train_test_split(
            X,
            y,
            test_size=1 - sample_n,
            stratify=y,
            random_state=seed,
            shuffle=data_split_shuffle,
        )

        X_train, X_test, y_train, y_test = train_test_split(
            X_selected,
            y_selected,
            test_size=1 - train_size,
            stratify=y_selected,
            random_state=seed,
            shuffle=data_split_shuffle,
        )

    return X_train, X_test, y_train, y_test


def _is_multiclass() -> bool:
    """
    Method to check if the problem is multiclass.
    """
<<<<<<< HEAD
    try:
        return y.value_counts().count() > 2
    except:
        return False
=======
    (INTERNAL)
    Upload blob to Azure storage  container
>>>>>>> 0e4fbefe


def _get_model_id(e) -> str:
    """
    Get model id.
    """
    import pycaret.internal.utils

    return pycaret.internal.utils.get_model_id(e, models(internal=True))


def _get_model_name(e) -> str:
    """
    Get model name.
    """
    import pycaret.internal.utils

    return pycaret.internal.utils.get_model_name(e, models(internal=True))


def _is_special_model(e) -> bool:
    """
<<<<<<< HEAD
    Is the model special (eg. VotingClassifier).
    """
    import pycaret.internal.utils
=======
    (INTERNAL)
    Download blob from Azure storage  container

    Example
    -------
    >>>  _download_blob_azure(container_name='test-pycaret-azure', source_blob_name='model-101.pkl', \
                             destination_file_name='model-101.pkl')

    Parameters
    ----------
    container_name : string
        Name of the storage bucket to be created if does not exists already.
>>>>>>> 0e4fbefe

    return pycaret.internal.utils.is_special_model(e, models(internal=True))


def _calculate_metrics(ytest, pred_, pred_prob: float, score_dict: dict = None) -> dict:
    """
    Calculate all metrics in get_metrics().
    """
    from pycaret.internal.utils import calculate_metrics

    return calculate_metrics(get_metrics(), ytest, pred_, pred_prob, score_dict)<|MERGE_RESOLUTION|>--- conflicted
+++ resolved
@@ -1,9 +1,8 @@
 # Module: Classification
 # Author: Moez Ali <moez.ali@queensu.ca>
 # License: MIT
-<<<<<<< HEAD
-# Release: PyCaret 2.1x
-# Last modified : 12/08/2020
+# Release: PyCaret 2.2
+# Last modified : 26/08/2020
 
 from pycaret.internal.utils import color_df
 from pycaret.internal.logging import get_logger
@@ -98,74 +97,6 @@
     display: Display = None,
 ):
 
-=======
-# Release: PyCaret 2.1
-# Last modified : 26/08/2020
-
-def setup(data,  
-          target,   
-          train_size = 0.7, 
-          sampling = True, 
-          sample_estimator = None,
-          categorical_features = None,
-          categorical_imputation = 'constant',
-          ordinal_features = None,
-          high_cardinality_features = None,
-          high_cardinality_method = 'frequency',
-          numeric_features = None,
-          numeric_imputation = 'mean', #method 'zero' added in pycaret==2.1
-          date_features = None,
-          ignore_features = None,
-          normalize = False,
-          normalize_method = 'zscore',
-          transformation = False,
-          transformation_method = 'yeo-johnson',
-          handle_unknown_categorical = True,
-          unknown_categorical_method = 'least_frequent',
-          pca = False,
-          pca_method = 'linear',
-          pca_components = None,
-          ignore_low_variance = False,
-          combine_rare_levels = False,
-          rare_level_threshold = 0.10,
-          bin_numeric_features = None,
-          remove_outliers = False,
-          outliers_threshold = 0.05,
-          remove_multicollinearity = False,
-          multicollinearity_threshold = 0.9,
-          remove_perfect_collinearity = False,
-          create_clusters = False,
-          cluster_iter = 20,
-          polynomial_features = False,                 
-          polynomial_degree = 2,                       
-          trigonometry_features = False,               
-          polynomial_threshold = 0.1,                 
-          group_features = None,                        
-          group_names = None,                         
-          feature_selection = False,                     
-          feature_selection_threshold = 0.8,             
-          feature_selection_method = 'classic', #boruta algorithm added in pycaret==2.1
-          feature_interaction = False,                   
-          feature_ratio = False,                         
-          interaction_threshold = 0.01,
-          fix_imbalance = False, 
-          fix_imbalance_method = None,
-          data_split_shuffle = True,
-          folds_shuffle = False,
-          n_jobs = -1,
-          use_gpu = False, #added in pycaret==2.1
-          html = True,
-          session_id = None,
-          log_experiment = False,
-          experiment_name = None,
-          log_plots = False,
-          log_profile = False,
-          log_data = False,
-          silent=False,
-          verbose=True,
-          profile = False):
-    
->>>>>>> 0e4fbefe
     """
     This function initializes the environment in pycaret and creates the transformation
     pipeline to prepare the data for modeling and deployment. setup() must called before
@@ -283,17 +214,10 @@
                     absolute value of each feature will be 1.0. It does not shift/center 
                     the data, and thus does not destroy any sparsity.
         
-<<<<<<< HEAD
-        'robust'    : scales and translates each feature according to the Interquartile range.
-                    When the dataset contains outliers, robust scaler often gives better
-                    results.
-
-=======
         'robust'    : scales and translates each feature according to the Interquartile 
                     range. When the dataset contains outliers, robust scaler often gives 
                     better results.
     
->>>>>>> 0e4fbefe
     transformation: bool, default = False
         When set to True, a power transformation is applied to make the data more normal /
         Gaussian-like. This is useful for modeling issues related to heteroscedasticity or 
@@ -304,15 +228,9 @@
         Defines the method for transformation. By default, the transformation method is set
         to 'yeo-johnson'. The other available option is 'quantile' transformation. Both 
         the transformation transforms the feature set to follow a Gaussian-like or normal
-<<<<<<< HEAD
-        distribution. Note that the quantile transformer is non-linear and may distort linear 
-        correlations between variables measured at the same scale.
-
-=======
         distribution. Note that the quantile transformer is non-linear and may distort 
         linear correlations between variables measured at the same scale.
     
->>>>>>> 0e4fbefe
     handle_unknown_categorical: bool, default = True
         When set to True, unknown categorical levels in new / unseen data are replaced by
         the most or least frequent level as learned in the training data. The method is 
@@ -354,21 +272,12 @@
     
     combine_rare_levels: bool, default = False
         When set to True, all levels in categorical features below the threshold defined 
-<<<<<<< HEAD
-        in rare_level_threshold param are combined together as a single level. There must be 
-        atleast two levels under the threshold for this to take effect. rare_level_threshold
-        represents the percentile distribution of level frequency. Generally, this technique 
-        is applied to limit a sparse matrix caused by high numbers of levels in categorical 
-        features. 
-
-=======
         in rare_level_threshold param are combined together as a single level. There must 
         be atleast two levels under the threshold for this to take effect. 
         rare_level_threshold represents the percentile distribution of level frequency. 
         Generally, this technique is applied to limit a sparse matrix caused by high 
         numbers of levels in categorical features. 
     
->>>>>>> 0e4fbefe
     rare_level_threshold: float, default = 0.1
         Percentile distribution below which rare categories are combined. Only comes into
         effect when combine_rare_levels is set to True.
@@ -438,18 +347,6 @@
     group_features: list or list of list, default = None
         When a dataset contains features that have related characteristics, group_features
         param can be used for statistical feature extraction. For example, if a dataset has 
-<<<<<<< HEAD
-        numeric features that are related with each other (i.e 'Col1', 'Col2', 'Col3'), a list 
-        containing the column names can be passed under group_features to extract statistical 
-        information such as the mean, median, mode and standard deviation.
-
-    group_names: list, default = None
-        When group_features is passed, a name of the group can be passed into the group_names 
-        param as a list containing strings. The length of a group_names list must equal to the 
-        length  of group_features. When the length doesn't match or the name is not passed, new 
-        features are sequentially named such as group_1, group_2 etc.
-
-=======
         numeric features that are related with each other (i.e 'Col1', 'Col2', 'Col3'), a 
         list containing the column names can be passed under group_features to extract 
         statistical information such as the mean, median, mode and standard deviation.
@@ -461,7 +358,6 @@
         match or the name is not passed, new features are sequentially named such as 
         group_1, group_2 etc.
     
->>>>>>> 0e4fbefe
     feature_selection: bool, default = False
         When set to True, a subset of features are selected using a combination of various
         permutation importance techniques including Random Forest, Adaboost and Linear 
@@ -475,21 +371,6 @@
 
     feature_selection_threshold: float, default = 0.8
         Threshold used for feature selection (including newly created polynomial features).
-<<<<<<< HEAD
-        A higher value will result in a higher feature space. It is recommended to do multiple
-        trials with different values of feature_selection_threshold specially in cases where 
-        polynomial_features and feature_interaction are used. Setting a very low value may be 
-        efficient but could result in under-fitting.
-
-    feature_selection_method: str, default = 'classic'
-        Can be either 'classic' or 'boruta'. Selects the algorithm responsible for
-        choosing a subset of features. For the 'classic' selection method, PyCaret will use various
-        permutation importance techniques. For the 'boruta' algorithm, PyCaret will create 
-        an instance of boosted trees model, which will iterate with permutation over all
-        features and choose the best ones based on the distributions of feature importance.
-        More in: https://pdfs.semanticscholar.org/85a8/b1d9c52f9f795fda7e12376e751526953f38.pdf%3E
-
-=======
         A higher value will result in a higher feature space. It is recommended to do 
         multiple trials with different values of feature_selection_threshold specially in 
         cases where polynomial_features and feature_interaction are used. Setting a very 
@@ -503,7 +384,6 @@
         over all features and choose the best ones based on the distributions of feature 
         importance.
     
->>>>>>> 0e4fbefe
     feature_interaction: bool, default = False 
         When set to True, it will create new features by interacting (a * b) for all 
         numeric variables in the dataset including polynomial and trigonometric features 
@@ -4818,17 +4698,11 @@
     round: integer, default = 4
         Number of decimal places the metrics in the score grid will be rounded to.
 
-<<<<<<< HEAD
-    method: str, default = 'auto'
-        - if ‘auto’, it will try to invoke, for each estimator, 'predict_proba', 'decision_function' or 'predict' in that order.
-        - otherwise, one of 'predict_proba', 'decision_function' or 'predict'. If the method is not implemented by the estimator, it will raise an error.
-=======
     method: string, default = 'auto'
         - if ‘auto’, it will try to invoke, for each estimator, 'predict_proba', 
         'decision_function' or 'predict' in that order.
         - otherwise, one of 'predict_proba', 'decision_function' or 'predict'. 
         If the method is not implemented by the estimator, it will raise an error.
->>>>>>> 0e4fbefe
 
     restack: bool, default = True
         When restack is set to True, raw data will be exposed to meta model when
@@ -7298,19 +7172,10 @@
 
     For GCP users:
     --------------
-<<<<<<< HEAD
-    Before deploying a model to Google Cloud Platform (GCP), user has to create Project
-    on the platform from consol. To do that, user must have google cloud account or
-    create new one. After creating a service account, down the JSON authetication file
-    and configure  GOOGLE_APPLICATION_CREDENTIALS= <path-to-json> from command line. If
-    using google-colab then authetication can be done using `google.colab` auth method.
-    Read below link for more details.
-=======
     Before deploying a model to Google Cloud Platform (GCP), project must be created 
     either using command line or GCP console. Once project is created, you must create 
     a service account and download the service account key as a JSON file, which is 
     then used to set environment variable. 
->>>>>>> 0e4fbefe
 
     https://cloud.google.com/docs/authentication/production
 
@@ -8084,15 +7949,7 @@
 
     np.random.seed(seed)
 
-<<<<<<< HEAD
     logger = get_logger()
-=======
-def _create_bucket_gcp(project_name, bucket_name):
-    """
-    (INTERNAL)
-
-    Creates a bucket on Google Cloud Platform if it does not exists already
->>>>>>> 0e4fbefe
 
     logger.info("Sampling dataset")
 
@@ -8126,15 +7983,9 @@
         MONITOR UPDATE STARTS
         """
 
-<<<<<<< HEAD
         perc_text = split_perc_text[counter]
         display.update_monitor(1, f"Fitting Model on {perc_text} sample")
         display.display_monitor()
-=======
-    """
-    (INTERNAL)
-    Upload blob to GCP storage bucket
->>>>>>> 0e4fbefe
 
         """
         MONITOR UPDATE ENDS
@@ -8188,16 +8039,9 @@
             ttt = str(np.around((ttt * 60), 2))
             ETC = f"{ttt} Seconds Remaining"
 
-<<<<<<< HEAD
         else:
             ttt = str(ttt)
             ETC = f"{ttt} Minutes Remaining"
-=======
-def _download_blob_gcp(project_name, bucket_name, source_blob_name, destination_file_name):
-    """
-    (INTERNAL)
-    Download a blob from GCP storage bucket
->>>>>>> 0e4fbefe
 
         display.update_monitor(2, ETC)
         display.display_monitor()
@@ -8260,16 +8104,7 @@
             shuffle=data_split_shuffle,
         )
 
-<<<<<<< HEAD
     else:
-=======
-    return blob
-
-def _create_container_azure(container_name):
-    """
-    (INTERNAL)
-    Creates a storage container on Azure Platform. gets the connection string from the environment variables.
->>>>>>> 0e4fbefe
 
         sample_n = float(sample_size)
         X_selected, X_discard, y_selected, y_discard = train_test_split(
@@ -8297,15 +8132,10 @@
     """
     Method to check if the problem is multiclass.
     """
-<<<<<<< HEAD
     try:
         return y.value_counts().count() > 2
     except:
         return False
-=======
-    (INTERNAL)
-    Upload blob to Azure storage  container
->>>>>>> 0e4fbefe
 
 
 def _get_model_id(e) -> str:
@@ -8328,24 +8158,9 @@
 
 def _is_special_model(e) -> bool:
     """
-<<<<<<< HEAD
     Is the model special (eg. VotingClassifier).
     """
     import pycaret.internal.utils
-=======
-    (INTERNAL)
-    Download blob from Azure storage  container
-
-    Example
-    -------
-    >>>  _download_blob_azure(container_name='test-pycaret-azure', source_blob_name='model-101.pkl', \
-                             destination_file_name='model-101.pkl')
-
-    Parameters
-    ----------
-    container_name : string
-        Name of the storage bucket to be created if does not exists already.
->>>>>>> 0e4fbefe
 
     return pycaret.internal.utils.is_special_model(e, models(internal=True))
 
