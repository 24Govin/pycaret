# Module: Classification
# Author: Moez Ali <moez.ali@queensu.ca>
# License: MIT
# Release: PyCaret 2.2.0
# Last modified : 25/10/2020

import pandas as pd
import numpy as np

from pycaret.internal.PycaretExperiment import ClassificationExperiment
from pycaret.internal.utils import check_if_global_is_not_none

from typing import List, Tuple, Any, Union, Optional, Dict
import warnings

warnings.filterwarnings("ignore")

_CURRENT_EXPERIMENT = None
_CURRENT_EXPERIMENT_EXCEPTION = (
    "_CURRENT_EXPERIMENT global variable is not set. Please run setup() first."
)
_CURRENT_EXPERIMENT_DECORATOR_DICT = {
    "_CURRENT_EXPERIMENT": _CURRENT_EXPERIMENT_EXCEPTION
}


def setup(
    data: pd.DataFrame,
    target: str,
    train_size: float = 0.7,
    test_data: Optional[pd.DataFrame] = None,
    preprocess: bool = True,
    imputation_type: str = "simple",
    iterative_imputation_iters: int = 5,
    categorical_features: Optional[List[str]] = None,
    categorical_imputation: str = "constant",
    categorical_iterative_imputer: Union[str, Any] = "lightgbm",
    ordinal_features: Optional[Dict[str, list]] = None,
    high_cardinality_features: Optional[List[str]] = None,
    high_cardinality_method: str = "frequency",
    numeric_features: Optional[List[str]] = None,
    numeric_imputation: str = "mean",
    numeric_iterative_imputer: Union[str, Any] = "lightgbm",
    date_features: Optional[List[str]] = None,
    ignore_features: Optional[List[str]] = None,
    normalize: bool = False,
    normalize_method: str = "zscore",
    transformation: bool = False,
    transformation_method: str = "yeo-johnson",
    handle_unknown_categorical: bool = True,
    unknown_categorical_method: str = "least_frequent",
    pca: bool = False,
    pca_method: str = "linear",
    pca_components: Optional[float] = None,
    ignore_low_variance: bool = False,
    combine_rare_levels: bool = False,
    rare_level_threshold: float = 0.10,
    bin_numeric_features: Optional[List[str]] = None,
    remove_outliers: bool = False,
    outliers_threshold: float = 0.05,
    remove_multicollinearity: bool = False,
    multicollinearity_threshold: float = 0.9,
    remove_perfect_collinearity: bool = True,
    create_clusters: bool = False,
    cluster_iter: int = 20,
    polynomial_features: bool = False,
    polynomial_degree: int = 2,
    trigonometry_features: bool = False,
    polynomial_threshold: float = 0.1,
    group_features: Optional[List[str]] = None,
    group_names: Optional[List[str]] = None,
    feature_selection: bool = False,
    feature_selection_threshold: float = 0.8,
    feature_selection_method: str = "classic",
    feature_interaction: bool = False,
    feature_ratio: bool = False,
    interaction_threshold: float = 0.01,
    fix_imbalance: bool = False,
    fix_imbalance_method: Optional[Any] = None,
    data_split_shuffle: bool = True,
    data_split_stratify: Union[bool, List[str]] = False,
    fold_strategy: Union[str, Any] = "stratifiedkfold",
    fold: int = 10,
    fold_shuffle: bool = False,
    fold_groups: Optional[Union[str, pd.DataFrame]] = None,
    n_jobs: Optional[int] = -1,
    use_gpu: bool = False,
    custom_pipeline: Union[
        Any, Tuple[str, Any], List[Any], List[Tuple[str, Any]]
    ] = None,
    html: bool = True,
    session_id: Optional[int] = None,
    log_experiment: bool = False,
    experiment_name: Optional[str] = None,
    log_plots: Union[bool, list] = False,
    log_profile: bool = False,
    log_data: bool = False,
    silent: bool = False,
    verbose: bool = True,
    profile: bool = False,
    profile_kwargs: Dict[str, Any] = None,
):

    """
    This function initializes the training environment and creates the transformation 
    pipeline. Setup function must be called before executing any other function. It takes 
    two mandatory parameters: ``data`` and ``target``. All the other parameters are
    optional.

    Example
    -------
    >>> from pycaret.datasets import get_data
    >>> juice = get_data('juice')
    >>> from pycaret.classification import *
    >>> exp_name = setup(data = juice,  target = 'Purchase')


    data: pandas.DataFrame
        Shape (n_samples, n_features), where n_samples is the number of samples and 
        n_features is the number of features.


    target: str
        Name of the target column to be passed in as a string. The target variable can 
        be either binary or multiclass.


    train_size: float, default = 0.7
        Proportion of the dataset to be used for training and validation. Should be 
        between 0.0 and 1.0.


    test_data: pandas.DataFrame, default = None
        If not None, test_data is used as a hold-out set and ``train_size`` parameter is 
        ignored. test_data must be labelled and the shape of data and test_data must 
        match. 


    preprocess: bool, default = True
        When set to False, no transformations are applied except for train_test_split 
        and custom transformations passed in ``custom_pipeline`` param. Data must be 
        ready for modeling (no missing values, no dates, categorical data encoding), 
        when preprocess is set to False. 


    imputation_type: str, default = 'simple'
        The type of imputation to use. Can be either 'simple' or 'iterative'.


    iterative_imputation_iters: int, default = 5
        Number of iterations. Ignored when ``imputation_type`` is not 'iterative'.	


    categorical_features: list of str, default = None
        If the inferred data types are not correct or the silent param is set to True,
        categorical_features param can be used to overwrite or define the data types. 
        It takes a list of strings with column names that are categorical.


    categorical_imputation: str, default = 'constant'
        Missing values in categorical features are imputed with a constant 'not_available'
        value. The other available option is 'mode'.


    categorical_iterative_imputer: str, default = 'lightgbm'
        Estimator for iterative imputation of missing values in categorical features.
        Ignored when ``imputation_type`` is not 'iterative'. 


    ordinal_features: dict, default = None
        Encode categorical features as ordinal. For example, a categorical feature with 
        'low', 'medium', 'high' values where low < medium < high can be passed as  
        ordinal_features = { 'column_name' : ['low', 'medium', 'high'] }. 


    high_cardinality_features: list of str, default = None
        When categorical features contains many levels, it can be compressed into fewer
        levels using this parameter. It takes a list of strings with column names that 
        are categorical.


    high_cardinality_method: str, default = 'frequency'
        Categorical features with high cardinality are replaced with the frequency of
        values in each level occurring in the training dataset. Other available method
        is 'clustering' which trains the K-Means clustering algorithm on the statistical
        attribute of the training data and replaces the original value of feature with the 
        cluster label. The number of clusters is determined by optimizing Calinski-Harabasz 
        and Silhouette criterion. 


    numeric_features: list of str, default = None
        If the inferred data types are not correct or the silent param is set to True,
        numeric_features param can be used to overwrite or define the data types. 
        It takes a list of strings with column names that are numeric.


    numeric_imputation: str, default = 'mean'
        Missing values in numeric features are imputed with 'mean' value of the feature 
        in the training dataset. The other available option is 'median' or 'zero'.


    numeric_iterative_imputer: str, default = 'lightgbm'
        Estimator for iterative imputation of missing values in numeric features.
        Ignored when ``imputation_type`` is set to 'simple'. 


    date_features: list of str, default = None
        If the inferred data types are not correct or the silent param is set to True,
        date_features param can be used to overwrite or define the data types. It takes 
        a list of strings with column names that are DateTime.


    ignore_features: list of str, default = None
        ignore_features param can be used to ignore features during model training.
        It takes a list of strings with column names that are to be ignored.


    normalize: bool, default = False
        When set to True, it transforms the numeric features by scaling them to a given
        range. Type of scaling is defined by the ``normalize_method`` parameter.


    normalize_method: str, default = 'zscore'
        Defines the method for scaling. By default, normalize method is set to 'zscore'
        The standard zscore is calculated as z = (x - u) / s. Ignored when ``normalize`` 
        is not True. The other options are:
    
        - minmax: scales and translates each feature individually such that it is in 
          the range of 0 - 1.
        - maxabs: scales and translates each feature individually such that the 
          maximal absolute value of each feature will be 1.0. It does not 
          shift/center the data, and thus does not destroy any sparsity.
        - robust: scales and translates each feature according to the Interquartile 
          range. When the dataset contains outliers, robust scaler often gives 
          better results.


    transformation: bool, default = False
        When set to True, it applies the power transform to make data more Gaussian-like.
        Type of transformation is defined by the ``transformation_method`` parameter.


    transformation_method: str, default = 'yeo-johnson'
        Defines the method for transformation. By default, the transformation method is 
        set to 'yeo-johnson'. The other available option for transformation is 'quantile'. 
        Ignored when ``transformation`` is not True.

    
    handle_unknown_categorical: bool, default = True
        When set to True, unknown categorical levels in unseen data are replaced by the
        most or least frequent level as learned in the training dataset. 


    unknown_categorical_method: str, default = 'least_frequent'
        Method used to replace unknown categorical levels in unseen data. Method can be
        set to 'least_frequent' or 'most_frequent'.


    pca: bool, default = False
        When set to True, dimensionality reduction is applied to project the data into 
        a lower dimensional space using the method defined in ``pca_method`` parameter. 
        

    pca_method: str, default = 'linear'
        The 'linear' method performs uses Singular Value  Decomposition. Other options are:
        
        - kernel: dimensionality reduction through the use of RVF kernel.
        - incremental: replacement for 'linear' pca when the dataset is too large.


    pca_components: int or float, default = None
        Number of components to keep. if pca_components is a float, it is treated as a 
        target percentage for information retention. When pca_components is an integer
        it is treated as the number of features to be kept. pca_components must be less
        than the original number of features. Ignored when ``pca`` is not True.


    ignore_low_variance: bool, default = False
        When set to True, all categorical features with insignificant variances are 
        removed from the data. The variance is calculated using the ratio of unique 
        values to the number of samples, and the ratio of the most common value to the 
        frequency of the second most common value.

    
    combine_rare_levels: bool, default = False
        When set to True, frequency percentile for levels in categorical features below 
        a certain threshold is combined into a single level.

    
    rare_level_threshold: float, default = 0.1
        Percentile distribution below which rare categories are combined. Ignored when
        ``combine_rare_levels`` is not True.

    
    bin_numeric_features: list of str, default = None
        To convert numeric features into categorical, bin_numeric_features parameter can 
        be used. It takes a list of strings with column names to be discretized. It does
        so by using 'sturges' rule to determine the number of clusters and then apply
        KMeans algorithm. Original values of the feature are then replaced by the
        cluster label.


    remove_outliers: bool, default = False
        When set to True, outliers from the training data are removed using the Singular 
        Value Decomposition.


    outliers_threshold: float, default = 0.05
        The percentage outliers to be removed from the training dataset. Ignored when 
        ``remove_outliers`` is not True.


    remove_multicollinearity: bool, default = False
        When set to True, features with the inter-correlations higher than the defined 
        threshold are removed. When two features are highly correlated with each other, 
        the feature that is less correlated with the target variable is removed. 


    multicollinearity_threshold: float, default = 0.9
        Threshold for correlated features. Ignored when ``remove_multicollinearity``
        is not True.

    
    remove_perfect_collinearity: bool, default = True
        When set to True, perfect collinearity (features with correlation = 1) is removed
        from the dataset, when two features are 100% correlated, one of it is randomly 
        removed from the dataset.


    create_clusters: bool, default = False
        When set to True, an additional feature is created in training dataset where each 
        instance is assigned to a cluster. The number of clusters is determined by 
        optimizing Calinski-Harabasz and Silhouette criterion.


    cluster_iter: int, default = 20
        Number of iterations for creating cluster. Each iteration represents cluster 
        size. Ignored when ``create_clusters`` is not True. 


    polynomial_features: bool, default = False
        When set to True, new features are derived using existing numeric features. 


    polynomial_degree: int, default = 2
        Degree of polynomial features. For example, if an input sample is two dimensional 
        and of the form [a, b], the polynomial features with degree = 2 are: 
        [1, a, b, a^2, ab, b^2]. Ignored when ``polynomial_features`` is not True.


    trigonometry_features: bool, default = False
        When set to True, new features are derived using existing numeric features.


    polynomial_threshold: float, default = 0.1
        When ``polynomial_features`` or ``trigonometry_features`` is True, new features
        are derived from the existing numeric features. This may sometimes result in too 
        large feature space. polynomial_threshold parameter can be used to deal with this  
        problem. It does so by using combination of Random Forest, AdaBoost and Linear 
        correlation. All derived features that falls within the percentile distribution 
        are kept and rest of the features are removed.


    group_features: list or list of list, default = None
        When the dataset contains features with related characteristics, group_features
        parameter can be used for feature extraction. It takes a list of strings with 
        column names that are related.

        
    group_names: list, default = None
        Group names to be used in naming new features. When the length of group_names 
        does not match with the length of ``group_features``, new features are named 
        sequentially group_1, group_2, etc. It is ignored when ``group_features`` is
        None.

    
    feature_selection: bool, default = False
        When set to True, a subset of features are selected using a combination of 
        various permutation importance techniques including Random Forest, Adaboost 
        and Linear correlation with target variable. The size of the subset is 
        dependent on the ``feature_selection_threshold`` parameter. 


    feature_selection_threshold: float, default = 0.8
        Threshold value used for feature selection. When ``polynomial_features`` or 
        ``feature_interaction`` is True, it is recommended to keep the threshold low
        to avoid large feature spaces. Setting a very low value may be efficient but 
        could result in under-fitting.

    
    feature_selection_method: str, default = 'classic'
        Algorithm for feature selection. 'classic' method uses permutation feature
        importance techniques. Other possible value is 'boruta' which uses boruta
        algorithm for feature selection. 

    
    feature_interaction: bool, default = False 
        When set to True, new features are created by interacting (a * b) all the 
        numeric variables in the dataset. This feature is not scalable and may not
        work as expected on datasets with large feature space.

    
    feature_ratio: bool, default = False
        When set to True, new features are created by calculating the ratios (a / b) 
        between all numeric variables in the dataset. This feature is not scalable and 
        may not work as expected on datasets with large feature space.

    
    interaction_threshold: bool, default = 0.01
        Similar to polynomial_threshold, It is used to compress a sparse matrix of newly 
        created features through interaction. Features whose importance based on the 
        combination  of  Random Forest, AdaBoost and Linear correlation falls within the 
        percentile of the  defined threshold are kept in the dataset. Remaining features 
        are dropped before further processing.

    
    fix_imbalance: bool, default = False
        When training dataset has unequal distribution of target class it can be balanced 
        using this parameter. When set to True, SMOTE (Synthetic Minority Over-sampling 
        Technique) is applied by default to create synthetic datapoints for minority class.


    fix_imbalance_method: obj, default = None
        When ``fix_imbalance`` is True, 'imblearn' compatible object with 'fit_resample'
        method can be passed. When set to None, 'imblearn.over_sampling.SMOTE' is used.  
        

    data_split_shuffle: bool, default = True
        When set to False, prevents shuffling of rows during 'train_test_split'.


    data_split_stratify: bool or list, default = False
        Controls stratification during 'train_test_split'. When set to True, will 
        stratify by target column. To stratify on any other columns, pass a list of 
        column names. Ignored when ``data_split_shuffle`` is False.


    fold_strategy: str or sklearn CV generator object, default = 'stratifiedkfold'
        Choice of cross validation strategy. Possible values are:

        * 'kfold'
        * 'stratifiedkfold'
        * 'groupkfold'
        * 'timeseries'
        * a custom CV generator object compatible with scikit-learn.


    fold: int, default = 10
        Number of folds to be used in cross validation. Must be at least 2. This is
        a global setting that can be over-written at function level by using ``fold``
        parameter. Ignored when ``fold_strategy`` is a custom object.


    fold_shuffle: bool, default = False
        Controls the shuffle parameter of CV. Only applicable when ``fold_strategy``
        is 'kfold' or 'stratifiedkfold'. Ignored when ``fold_strategy`` is a custom
        object.

    
    fold_groups: str or array-like, with shape (n_samples,), default = None
        Optional group labels when 'GroupKFold' is used for the cross validation.
        It takes an array with shape (n_samples, ) where n_samples is the number
        of rows in the training dataset. When string is passed, it is interpreted 
        as the column name in the dataset containing group labels.


    n_jobs: int, default = -1
        The number of jobs to run in parallel (for functions that supports parallel 
        processing) -1 means using all processors. To run all functions on single 
        processor set n_jobs to None.


    use_gpu: bool or str, default = False
        When set to True, it will use GPU for training with algorithms that support it, 
        and fall back to CPU if they are unavailable. When set to 'force', it will only
        use GPU-enabled algorithms and raise exceptions when they are unavailable. When 
        False, all algorithms are trained using CPU only.

        GPU enabled algorithms:
        
        - Extreme Gradient Boosting, requires no further installation

        - CatBoost Classifier, requires no further installation
          (GPU is only enabled when data > 50,000 rows)  
        
        - Light Gradient Boosting Machine, requires GPU installation
          https://lightgbm.readthedocs.io/en/latest/GPU-Tutorial.html

        - Logistic Regression, Ridge Classifier, Random Forest, K Neighbors Classifier,
          Support Vector Machine, requires cuML >= 0.15 
          https://github.com/rapidsai/cuml


    custom_pipeline: (str, transformer) or list of (str, transformer), default = None
        When passed, will append the custom transformers in the preprocessing pipeline
        and are applied on each CV fold separately and on the final fit. All the custom
        transformations are applied after 'train_test_split' and before pycaret's internal 
        transformations. 


    html: bool, default = True
        When set to False, prevents runtime display of monitor. This must be set to False
        when the environment does not support IPython. For example, command line terminal,
        Databricks Notebook, Spyder and other similar IDEs. 


    session_id: int, default = None
        Controls the randomness of experiment. It is equivalent to 'random_state' in
        scikit-learn. When None, a pseudo random number is generated. This can be used 
        for later reproducibility of the entire experiment.


    log_experiment: bool, default = False
        When set to True, all metrics and parameters are logged on the ``MLFlow`` server.


    experiment_name: str, default = None
        Name of the experiment for logging. Ignored when ``log_experiment`` is not True.


    log_plots: bool or list, default = False
        When set to True, certain plots are logged automatically in the ``MLFlow`` server. 
        To change the type of plots to be logged, pass a list containing plot IDs. Refer
        to documentation of ``plot_model``. Ignored when ``log_experiment`` is not True.


    log_profile: bool, default = False
        When set to True, data profile is logged on the ``MLflow`` server as a html file.
        Ignored when ``log_experiment`` is not True. 


    log_data: bool, default = False
        When set to True, dataset is logged on the ``MLflow`` server as a csv file.
        Ignored when ``log_experiment`` is not True.
        

    silent: bool, default = False
        Controls the confirmation input of data types when ``setup`` is executed. When
        executing in completely automated mode or on a remote kernel, this must be True.

    
    verbose: bool, default = True
        When set to False, Information grid is not printed.


    profile: bool, default = False
        When set to True, an interactive EDA report is displayed. 


    profile_kwargs: dict, default = {} (empty dict)
        Dictionary of arguments passed to the ProfileReport method used
        to create the EDA report. Ignored if ``profile`` is False.


    Returns:
        Global variables that can be changed using the ``set_config`` function.
        
    """

    exp = ClassificationExperiment()
    set_current_experiment(exp)
    return exp.setup(
        data=data,
        target=target,
        train_size=train_size,
        test_data=test_data,
        preprocess=preprocess,
        imputation_type=imputation_type,
        iterative_imputation_iters=iterative_imputation_iters,
        categorical_features=categorical_features,
        categorical_imputation=categorical_imputation,
        categorical_iterative_imputer=categorical_iterative_imputer,
        ordinal_features=ordinal_features,
        high_cardinality_features=high_cardinality_features,
        high_cardinality_method=high_cardinality_method,
        numeric_features=numeric_features,
        numeric_imputation=numeric_imputation,
        numeric_iterative_imputer=numeric_iterative_imputer,
        date_features=date_features,
        ignore_features=ignore_features,
        normalize=normalize,
        normalize_method=normalize_method,
        transformation=transformation,
        transformation_method=transformation_method,
        handle_unknown_categorical=handle_unknown_categorical,
        unknown_categorical_method=unknown_categorical_method,
        pca=pca,
        pca_method=pca_method,
        pca_components=pca_components,
        ignore_low_variance=ignore_low_variance,
        combine_rare_levels=combine_rare_levels,
        rare_level_threshold=rare_level_threshold,
        bin_numeric_features=bin_numeric_features,
        remove_outliers=remove_outliers,
        outliers_threshold=outliers_threshold,
        remove_multicollinearity=remove_multicollinearity,
        multicollinearity_threshold=multicollinearity_threshold,
        remove_perfect_collinearity=remove_perfect_collinearity,
        create_clusters=create_clusters,
        cluster_iter=cluster_iter,
        polynomial_features=polynomial_features,
        polynomial_degree=polynomial_degree,
        trigonometry_features=trigonometry_features,
        polynomial_threshold=polynomial_threshold,
        group_features=group_features,
        group_names=group_names,
        feature_selection=feature_selection,
        feature_selection_threshold=feature_selection_threshold,
        feature_selection_method=feature_selection_method,
        feature_interaction=feature_interaction,
        feature_ratio=feature_ratio,
        interaction_threshold=interaction_threshold,
        fix_imbalance=fix_imbalance,
        fix_imbalance_method=fix_imbalance_method,
        data_split_shuffle=data_split_shuffle,
        data_split_stratify=data_split_stratify,
        fold_strategy=fold_strategy,
        fold=fold,
        fold_shuffle=fold_shuffle,
        fold_groups=fold_groups,
        n_jobs=n_jobs,
        use_gpu=use_gpu,
        custom_pipeline=custom_pipeline,
        html=html,
        session_id=session_id,
        log_experiment=log_experiment,
        experiment_name=experiment_name,
        log_plots=log_plots,
        log_profile=log_profile,
        log_data=log_data,
        silent=silent,
        verbose=verbose,
        profile=profile,
        profile_kwargs=profile_kwargs,
    )


@check_if_global_is_not_none(globals(), _CURRENT_EXPERIMENT_DECORATOR_DICT)
def compare_models(
    include: Optional[List[Union[str, Any]]] = None,
    exclude: Optional[List[str]] = None,
    fold: Optional[Union[int, Any]] = None,
    round: int = 4,
    cross_validation: bool = True,
    sort: str = "Accuracy",
    n_select: int = 1,
    budget_time: Optional[float] = None,
    turbo: bool = True,
    errors: str = "ignore",
    fit_kwargs: Optional[dict] = None,
    groups: Optional[Union[str, Any]] = None,
    verbose: bool = True,
) -> Union[Any, List[Any]]:

    """
    This function trains and evaluates performance of all estimators available in the 
    model library using cross validation. The output of this function is a score grid 
    with average cross validated scores. Metrics evaluated during CV can be accessed 
    using the ``get_metrics`` function. Custom metrics can be added or removed using 
    ``add_metric`` and ``remove_metric`` function.

    Example
    -------
    >>> from pycaret.datasets import get_data
    >>> juice = get_data('juice')
    >>> from pycaret.classification import *
    >>> exp_name = setup(data = juice,  target = 'Purchase')
    >>> best_model = compare_models() 


    include: list of str or scikit-learn compatible object, default = None
        To train and evaluate select models, list containing model ID or scikit-learn 
        compatible object can be passed in include param. To see a list of all models 
        available in the model library use the ``models`` function. 


    exclude: list of str, default = None
        To omit certain models from training and evaluation, pass a list containing 
        model id in the exclude parameter. To see a list of all models available
        in the model library use the ``models`` function. 


    fold: int or scikit-learn compatible CV generator, default = None
        Controls cross-validation. If None, the CV generator in the ``fold_strategy`` 
        parameter of the ``setup`` function is used. When an integer is passed, 
        it is interpreted as the 'n_splits' parameter of the CV generator in the 
        ``setup`` function.


    round: int, default = 4
        Number of decimal places the metrics in the score grid will be rounded to.


    cross_validation: bool, default = True
        When set to False, metrics are evaluated on holdout set. ``fold`` param
        is ignored when cross_validation is set to False.


    sort: str, default = 'Accuracy'
        The sort order of the score grid. It also accepts custom metrics that are
        added through the ``add_metric`` function.


    n_select: int, default = 1
        Number of top_n models to return. For example, to select top 3 models use
        n_select = 3.


    budget_time: int or float, default = None
        If not None, will terminate execution of the function after budget_time 
        minutes have passed and return results up to that point.


    turbo: bool, default = True
        When set to True, it excludes estimators with longer training times. To
        see which algorithms are excluded use the ``models`` function.


    errors: str, default = 'ignore'
        When set to 'ignore', will skip the model with exceptions and continue.
        If 'raise', will break the function when exceptions are raised.


    fit_kwargs: dict, default = {} (empty dict)
        Dictionary of arguments passed to the fit method of the model.


    groups: str or array-like, with shape (n_samples,), default = None
        Optional group labels when 'GroupKFold' is used for the cross validation.
        It takes an array with shape (n_samples, ) where n_samples is the number
        of rows in the training dataset. When string is passed, it is interpreted 
        as the column name in the dataset containing group labels.


    verbose: bool, default = True
        Score grid is not printed when verbose is set to False.
    
    
    Returns:
        Trained model or list of trained models, depending on the ``n_select`` param.

    Warnings
    --------
    - Changing turbo parameter to False may result in very high training times with 
      datasets exceeding 10,000 rows.

    - AUC for estimators that does not support 'predict_proba' is shown as 0.0000. 

    - No models are logged in ``MLFlow`` when ``cross_validation`` parameter is False.
    """

    return _CURRENT_EXPERIMENT.compare_models(
        include=include,
        exclude=exclude,
        fold=fold,
        round=round,
        cross_validation=cross_validation,
        sort=sort,
        n_select=n_select,
        budget_time=budget_time,
        turbo=turbo,
        errors=errors,
        fit_kwargs=fit_kwargs,
        groups=groups,
        verbose=verbose,
    )


@check_if_global_is_not_none(globals(), _CURRENT_EXPERIMENT_DECORATOR_DICT)
def create_model(
    estimator: Union[str, Any],
    fold: Optional[Union[int, Any]] = None,
    round: int = 4,
    cross_validation: bool = True,
    fit_kwargs: Optional[dict] = None,
    groups: Optional[Union[str, Any]] = None,
    verbose: bool = True,
    **kwargs,
) -> Any:

    """  
    This function trains and evaluates the performance of a given estimator 
    using cross validation. The output of this function is a score grid with 
    CV scores by fold. Metrics evaluated during CV can be accessed using the 
    ``get_metrics`` function. Custom metrics can be added or removed using 
    ``add_metric`` and ``remove_metric`` function. All the available models
    can be accessed using the ``models`` function.

    Example
    -------
    >>> from pycaret.datasets import get_data
    >>> juice = get_data('juice')
    >>> from pycaret.classification import *
    >>> exp_name = setup(data = juice,  target = 'Purchase')
    >>> lr = create_model('lr')


    estimator: str or scikit-learn compatible object
        ID of an estimator available in model library or pass an untrained 
        model object consistent with scikit-learn API. Estimators available  
        in the model library (ID - Name):

        * 'lr' - Logistic Regression             
        * 'knn' - K Neighbors Classifier          
        * 'nb' - Naive Bayes             
        * 'dt' - Decision Tree Classifier                   
        * 'svm' - SVM - Linear Kernel	            
        * 'rbfsvm' - SVM - Radial Kernel               
        * 'gpc' - Gaussian Process Classifier                  
        * 'mlp' - MLP Classifier                  
        * 'ridge' - Ridge Classifier                
        * 'rf' - Random Forest Classifier                   
        * 'qda' - Quadratic Discriminant Analysis                  
        * 'ada' - Ada Boost Classifier                 
        * 'gbc' - Gradient Boosting Classifier                  
        * 'lda' - Linear Discriminant Analysis                  
        * 'et' - Extra Trees Classifier                   
        * 'xgboost' - Extreme Gradient Boosting              
        * 'lightgbm' - Light Gradient Boosting Machine             
        * 'catboost' - CatBoost Classifier       


    fold: int or scikit-learn compatible CV generator, default = None
        Controls cross-validation. If None, the CV generator in the ``fold_strategy`` 
        parameter of the ``setup`` function is used. When an integer is passed, 
        it is interpreted as the 'n_splits' parameter of the CV generator in the 
        ``setup`` function.
        

    round: int, default = 4
        Number of decimal places the metrics in the score grid will be rounded to. 


    cross_validation: bool, default = True
        When set to False, metrics are evaluated on holdout set. ``fold`` param
        is ignored when cross_validation is set to False.


    fit_kwargs: dict, default = {} (empty dict)
        Dictionary of arguments passed to the fit method of the model.


    groups: str or array-like, with shape (n_samples,), default = None
        Optional group labels when GroupKFold is used for the cross validation.
        It takes an array with shape (n_samples, ) where n_samples is the number
        of rows in training dataset. When string is passed, it is interpreted as 
        the column name in the dataset containing group labels.


    verbose: bool, default = True
        Score grid is not printed when verbose is set to False.


    **kwargs: 
        Additional keyword arguments to pass to the estimator.


    Returns:
        Trained Model


    Warnings
    --------
    - AUC for estimators that does not support 'predict_proba' is shown as 0.0000.

    - Models are not logged on the ``MLFlow`` server when ``cross_validation`` param
      is set to False.

    """

    return _CURRENT_EXPERIMENT.create_model(
        estimator=estimator,
        fold=fold,
        round=round,
        cross_validation=cross_validation,
        fit_kwargs=fit_kwargs,
        groups=groups,
        verbose=verbose,
        **kwargs,
    )


@check_if_global_is_not_none(globals(), _CURRENT_EXPERIMENT_DECORATOR_DICT)
def tune_model(
    estimator,
    fold: Optional[Union[int, Any]] = None,
    round: int = 4,
    n_iter: int = 10,
    custom_grid: Optional[Union[Dict[str, list], Any]] = None,
    optimize: str = "Accuracy",
    custom_scorer=None,
    search_library: str = "scikit-learn",
    search_algorithm: Optional[str] = None,
    early_stopping: Any = False,
    early_stopping_max_iters: int = 10,
    choose_better: bool = False,
    fit_kwargs: Optional[dict] = None,
    groups: Optional[Union[str, Any]] = None,
    return_tuner: bool = False,
    verbose: bool = True,
    tuner_verbose: Union[int, bool] = True,
    **kwargs,
) -> Any:

    """
    This function tunes the hyperparameters of a given estimator. The output of
    this function is a score grid with CV scores by fold of the best selected 
    model based on ``optimize`` parameter. Metrics evaluated during CV can be 
    accessed using the ``get_metrics`` function. Custom metrics can be added
    or removed using ``add_metric`` and ``remove_metric`` function. 

    Example
    -------
    >>> from pycaret.datasets import get_data
    >>> juice = get_data('juice')
    >>> from pycaret.classification import *
    >>> exp_name = setup(data = juice,  target = 'Purchase')
    >>> lr = create_model('lr')
    >>> tuned_lr = tune_model(lr) 


    estimator: scikit-learn compatible object
        Trained model object


    fold: int or scikit-learn compatible CV generator, default = None
        Controls cross-validation. If None, the CV generator in the ``fold_strategy`` 
        parameter of the ``setup`` function is used. When an integer is passed, 
        it is interpreted as the 'n_splits' parameter of the CV generator in the 
        ``setup`` function.
        

    round: int, default = 4
        Number of decimal places the metrics in the score grid will be rounded to. 


    n_iter: int, default = 10
        Number of iterations in the grid search. Increasing 'n_iter' may improve 
        model performance but also increases the training time.


    custom_grid: dictionary, default = None
        To define custom search space for hyperparameters, pass a dictionary with 
        parameter name and values to be iterated. Custom grids must be in a format 
        supported by the defined ``search_library``.


    optimize: str, default = 'Accuracy'
        Metric name to be evaluated for hyperparameter tuning. It also accepts custom 
        metrics that are added through the ``add_metric`` function.


    custom_scorer: object, default = None
        custom scoring strategy can be passed to tune hyperparameters of the model. 
        It must be created using ``sklearn.make_scorer``. It is equivalent of adding
        custom metric using the ``add_metric`` function and passing the name of the
        custom metric in the ``optimize`` parameter. 
        Will be deprecated in future.


    search_library: str, default = 'scikit-learn'
        The search library used for tuning hyperparameters. Possible values:

        - 'scikit-learn' - default, requires no further installation
            https://github.com/scikit-learn/scikit-learn

        - 'scikit-optimize' - ``pip install scikit-optimize`` 
            https://scikit-optimize.github.io/stable/

        - 'tune-sklearn' - ``pip install tune-sklearn ray[tune]`` 
            https://github.com/ray-project/tune-sklearn

        - 'optuna' - ``pip install optuna`` 
            https://optuna.org/


    search_algorithm: str, default = None
        The search algorithm depends on the ``search_library`` parameter.
        Some search algorithms require additional libraries to be installed.
        If None, will use search library-specific default algorithm.

        - 'scikit-learn' possible values:
            - 'random' : random grid search (default)
            - 'grid' : grid search

        - 'scikit-optimize' possible values:
            - 'bayesian' : Bayesian search (default)

        - 'tune-sklearn' possible values:
            - 'random' : random grid search (default)
            - 'grid' : grid search
            - 'bayesian' : ``pip install scikit-optimize``
            - 'hyperopt' : ``pip install hyperopt``
            - 'optuna' : ``pip install optuna``
            - 'bohb' : ``pip install hpbandster ConfigSpace``

        - 'optuna' possible values:
            - 'random' : randomized search
            - 'tpe' : Tree-structured Parzen Estimator search (default)


    early_stopping: bool or str or object, default = False
        Use early stopping to stop fitting to a hyperparameter configuration 
        if it performs poorly. Ignored when ``search_library`` is scikit-learn, 
        or if the estimator does not have 'partial_fit' attribute. If False or 
        None, early stopping will not be used. Can be either an object accepted 
        by the search library or one of the following:

        - 'asha' for Asynchronous Successive Halving Algorithm
        - 'hyperband' for Hyperband
        - 'median' for Median Stopping Rule
        - If False or None, early stopping will not be used.


    early_stopping_max_iters: int, default = 10
        Maximum number of epochs to run for each sampled configuration.
        Ignored if ``early_stopping`` is False or None.


    choose_better: bool, default = False
        When set to True, the returned object is always better performing. The
        metric used for comparison is defined by the ``optimize`` parameter.  


    fit_kwargs: dict, default = {} (empty dict)
        Dictionary of arguments passed to the fit method of the tuner.


    groups: str or array-like, with shape (n_samples,), default = None
        Optional group labels when GroupKFold is used for the cross validation.
        It takes an array with shape (n_samples, ) where n_samples is the number
        of rows in training dataset. When string is passed, it is interpreted as 
        the column name in the dataset containing group labels.


    return_tuner: bool, default = False
        When set to True, will return a tuple of (model, tuner_object). 


    verbose: bool, default = True
        Score grid is not printed when verbose is set to False.


    tuner_verbose: bool or in, default = True
        If True or above 0, will print messages from the tuner. Higher values
        print more messages. Ignored when ``verbose`` param is False.


    **kwargs: 
        Additional keyword arguments to pass to the optimizer.


    Returns:
        Trained Model and Optional Tuner Object when ``return_tuner`` is True. 


    Warnings
    --------
    - Using 'grid' as ``search_algorithm`` may result in very long computation.
      Only recommended with smaller search spaces that can be defined in the
      ``custom_grid`` parameter.

    - ``search_library`` 'tune-sklearn' does not support GPU models.

    """

    return _CURRENT_EXPERIMENT.tune_model(
        estimator=estimator,
        fold=fold,
        round=round,
        n_iter=n_iter,
        custom_grid=custom_grid,
        optimize=optimize,
        custom_scorer=custom_scorer,
        search_library=search_library,
        search_algorithm=search_algorithm,
        early_stopping=early_stopping,
        early_stopping_max_iters=early_stopping_max_iters,
        choose_better=choose_better,
        fit_kwargs=fit_kwargs,
        groups=groups,
        return_tuner=return_tuner,
        verbose=verbose,
        tuner_verbose=tuner_verbose,
        **kwargs,
    )


@check_if_global_is_not_none(globals(), _CURRENT_EXPERIMENT_DECORATOR_DICT)
def ensemble_model(
    estimator,
    method: str = "Bagging",
    fold: Optional[Union[int, Any]] = None,
    n_estimators: int = 10,
    round: int = 4,
    choose_better: bool = False,
    optimize: str = "Accuracy",
    fit_kwargs: Optional[dict] = None,
    groups: Optional[Union[str, Any]] = None,
    verbose: bool = True,
) -> Any:

    """  
    This function ensembles a given estimator. The output of this function is 
    a score grid with CV scores by fold. Metrics evaluated during CV can be 
    accessed using the ``get_metrics`` function. Custom metrics can be added
    or removed using ``add_metric`` and ``remove_metric`` function. 


    Example
    -------
    >>> from pycaret.datasets import get_data
    >>> juice = get_data('juice')
    >>> from pycaret.classification import *
    >>> exp_name = setup(data = juice,  target = 'Purchase')
    >>> dt = create_model('dt')
    >>> bagged_dt = ensemble_model(dt, method = 'Bagging')
    

    estimator: scikit-learn compatible object
        Trained model object


    method: str, default = 'Bagging'
        Method for ensembling base estimator. It can be 'Bagging' or 'Boosting'. 


    fold: int or scikit-learn compatible CV generator, default = None
        Controls cross-validation. If None, the CV generator in the ``fold_strategy`` 
        parameter of the ``setup`` function is used. When an integer is passed, 
        it is interpreted as the 'n_splits' parameter of the CV generator in the 
        ``setup`` function.
        

    n_estimators: int, default = 10
        The number of base estimators in the ensemble. In case of perfect fit, the 
        learning procedure is stopped early.

        
    round: int, default = 4
        Number of decimal places the metrics in the score grid will be rounded to. 


    choose_better: bool, default = False
        When set to True, the returned object is always better performing. The
        metric used for comparison is defined by the ``optimize`` parameter. 


    optimize: str, default = 'Accuracy'
        Metric to compare for model selection when ``choose_better`` is True.


    fit_kwargs: dict, default = {} (empty dict)
        Dictionary of arguments passed to the fit method of the model.


    groups: str or array-like, with shape (n_samples,), default = None
        Optional group labels when GroupKFold is used for the cross validation.
        It takes an array with shape (n_samples, ) where n_samples is the number
        of rows in training dataset. When string is passed, it is interpreted as 
        the column name in the dataset containing group labels.


    verbose: bool, default = True
        Score grid is not printed when verbose is set to False.


    Returns:
        Trained Model


    Warnings
    --------
    - Method 'Boosting' is not supported for estimators that do not have 'class_weights' 
      or 'predict_proba' attributes. 

    """

    return _CURRENT_EXPERIMENT.ensemble_model(
        estimator=estimator,
        method=method,
        fold=fold,
        n_estimators=n_estimators,
        round=round,
        choose_better=choose_better,
        optimize=optimize,
        fit_kwargs=fit_kwargs,
        groups=groups,
        verbose=verbose,
    )


@check_if_global_is_not_none(globals(), _CURRENT_EXPERIMENT_DECORATOR_DICT)
def blend_models(
    estimator_list: list,
    fold: Optional[Union[int, Any]] = None,
    round: int = 4,
    choose_better: bool = False,
    optimize: str = "Accuracy",
    method: str = "auto",
    weights: Optional[List[float]] = None,
    fit_kwargs: Optional[dict] = None,
    groups: Optional[Union[str, Any]] = None,
    verbose: bool = True,
) -> Any:

    """
    This function trains a Soft Voting / Majority Rule classifier for select
    models passed in the ``estimator_list`` param. The output of this function 
    is a score grid with CV scores by fold. Metrics evaluated during CV can be 
    accessed using the ``get_metrics`` function. Custom metrics can be added
    or removed using ``add_metric`` and ``remove_metric`` function.


    Example
    -------
    >>> from pycaret.datasets import get_data
    >>> juice = get_data('juice')
    >>> from pycaret.classification import *
    >>> exp_name = setup(data = juice,  target = 'Purchase')
    >>> top3 = compare_models(n_select = 3)
    >>> blender = blend_models(top3)


    estimator_list: list of scikit-learn compatible objects
        List of trained model objects


    fold: int or scikit-learn compatible CV generator, default = None
        Controls cross-validation. If None, the CV generator in the ``fold_strategy`` 
        parameter of the ``setup`` function is used. When an integer is passed, 
        it is interpreted as the 'n_splits' parameter of the CV generator in the 
        ``setup`` function.


    round: int, default = 4
        Number of decimal places the metrics in the score grid will be rounded to.


    choose_better: bool, default = False
        When set to True, the returned object is always better performing. The
        metric used for comparison is defined by the ``optimize`` parameter. 


    optimize: str, default = 'Accuracy'
        Metric to compare for model selection when ``choose_better`` is True.


    method: str, default = 'auto'
        'hard' uses predicted class labels for majority rule voting. 'soft', predicts 
        the class label based on the argmax of the sums of the predicted probabilities, 
        which is recommended for an ensemble of well-calibrated classifiers. Default 
        value, 'auto', will try to use 'soft' and fall back to 'hard' if the former is 
        not supported.


    weights: list, default = None
        Sequence of weights (float or int) to weight the occurrences of predicted class 
        labels (hard voting) or class probabilities before averaging (soft voting). Uses 
        uniform weights when None.


    fit_kwargs: dict, default = {} (empty dict)
        Dictionary of arguments passed to the fit method of the model.


    groups: str or array-like, with shape (n_samples,), default = None
        Optional group labels when GroupKFold is used for the cross validation.
        It takes an array with shape (n_samples, ) where n_samples is the number
        of rows in training dataset. When string is passed, it is interpreted as 
        the column name in the dataset containing group labels.


    verbose: bool, default = True
        Score grid is not printed when verbose is set to False.


    Returns:
        Trained Model

    """

    return _CURRENT_EXPERIMENT.blend_models(
        estimator_list=estimator_list,
        fold=fold,
        round=round,
        choose_better=choose_better,
        optimize=optimize,
        method=method,
        weights=weights,
        fit_kwargs=fit_kwargs,
        groups=groups,
        verbose=verbose,
    )


@check_if_global_is_not_none(globals(), _CURRENT_EXPERIMENT_DECORATOR_DICT)
def stack_models(
    estimator_list: list,
    meta_model=None,
    fold: Optional[Union[int, Any]] = None,
    round: int = 4,
    method: str = "auto",
    restack: bool = True,
    choose_better: bool = False,
    optimize: str = "Accuracy",
    fit_kwargs: Optional[dict] = None,
    groups: Optional[Union[str, Any]] = None,
    verbose: bool = True,
) -> Any:

    """
    This function trains a meta model over select estimators passed in 
    the ``estimator_list`` parameter. The output of this function is a 
    score grid with CV scores by fold. Metrics evaluated during CV can 
    be accessed using the ``get_metrics`` function. Custom metrics 
    can be added or removed using ``add_metric`` and ``remove_metric`` 
    function.

    
    Example
    -------
    >>> from pycaret.datasets import get_data
    >>> juice = get_data('juice')
    >>> from pycaret.classification import *
    >>> exp_name = setup(data = juice,  target = 'Purchase')
    >>> top3 = compare_models(n_select = 3)
    >>> stacker = stack_models(top3)


    estimator_list: list of scikit-learn compatible objects
        List of trained model objects


    meta_model: scikit-learn compatible object, default = None
        When None, Logistic Regression is trained as a meta model.


    fold: int or scikit-learn compatible CV generator, default = None
        Controls cross-validation. If None, the CV generator in the ``fold_strategy`` 
        parameter of the ``setup`` function is used. When an integer is passed, 
        it is interpreted as the 'n_splits' parameter of the CV generator in the 
        ``setup`` function.


    round: int, default = 4
        Number of decimal places the metrics in the score grid will be rounded to.


    method: str, default = 'auto'
        When set to 'auto', it will invoke, for each estimator, 'predict_proba',
        'decision_function' or 'predict' in that order. Other, manually pass one
        of the value from 'predict_proba', 'decision_function' or 'predict'. 
        
        
    restack: bool, default = True
        When set to False, only the predictions of estimators will be used as 
        training data for the ``meta_model``.


    choose_better: bool, default = False
        When set to True, the returned object is always better performing. The
        metric used for comparison is defined by the ``optimize`` parameter. 


    optimize: str, default = 'Accuracy'
        Metric to compare for model selection when ``choose_better`` is True.


    fit_kwargs: dict, default = {} (empty dict)
        Dictionary of arguments passed to the fit method of the model.


    groups: str or array-like, with shape (n_samples,), default = None
        Optional group labels when GroupKFold is used for the cross validation.
        It takes an array with shape (n_samples, ) where n_samples is the number
        of rows in training dataset. When string is passed, it is interpreted as 
        the column name in the dataset containing group labels.


    verbose: bool, default = True
        Score grid is not printed when verbose is set to False.


    Returns:
        Trained Model


    Warnings
    --------
    - When ``method`` is not set to 'auto', it will check if the defined method
      is available for all estimators passed in ``estimator_list``. If the method is 
      not implemented by any estimator, it will raise an error.

    """

    return _CURRENT_EXPERIMENT.stack_models(
        estimator_list=estimator_list,
        meta_model=meta_model,
        fold=fold,
        round=round,
        method=method,
        restack=restack,
        choose_better=choose_better,
        optimize=optimize,
        fit_kwargs=fit_kwargs,
        groups=groups,
        verbose=verbose,
    )


@check_if_global_is_not_none(globals(), _CURRENT_EXPERIMENT_DECORATOR_DICT)
def plot_model(
    estimator,
    plot: str = "auc",
    scale: float = 1,
    save: bool = False,
    fold: Optional[Union[int, Any]] = None,
    fit_kwargs: Optional[dict] = None,
    groups: Optional[Union[str, Any]] = None,
    use_train_data: bool = False,
    verbose: bool = True,
    display_format: Optional[str] = None,
) -> str:

    """
    This function analyzes the performance of a trained model on holdout set. 
    It may require re-training the model in certain cases.

    Example
    -------
    >>> from pycaret.datasets import get_data
    >>> juice = get_data('juice')
    >>> from pycaret.classification import *
    >>> exp_name = setup(data = juice,  target = 'Purchase')
    >>> lr = create_model('lr')
    >>> plot_model(lr, plot = 'auc')


    estimator: scikit-learn compatible object
        Trained model object


    plot: str, default = 'auc'
        List of available plots (ID - Name):

        * 'auc' - Area Under the Curve
        * 'threshold' - Discrimination Threshold
        * 'pr' - Precision Recall Curve
        * 'confusion_matrix' - Confusion Matrix
        * 'error' - Class Prediction Error
        * 'class_report' - Classification Report
        * 'boundary' - Decision Boundary
        * 'rfe' - Recursive Feature Selection
        * 'learning' - Learning Curve
        * 'manifold' - Manifold Learning
        * 'calibration' - Calibration Curve
        * 'vc' - Validation Curve
        * 'dimension' - Dimension Learning
        * 'feature' - Feature Importance
        * 'feature_all' - Feature Importance (All)
        * 'parameter' - Model Hyperparameter
        * 'lift' - Lift Curve
        * 'gain' - Gain Chart
        * 'tree' - Decision Tree


    scale: float, default = 1
        The resolution scale of the figure.


    save: bool, default = False
        When set to True, plot is saved in the current working directory.


    fold: int or scikit-learn compatible CV generator, default = None
        Controls cross-validation. If None, the CV generator in the ``fold_strategy`` 
        parameter of the ``setup`` function is used. When an integer is passed, 
        it is interpreted as the 'n_splits' parameter of the CV generator in the 
        ``setup`` function.


    fit_kwargs: dict, default = {} (empty dict)
        Dictionary of arguments passed to the fit method of the model.


    groups: str or array-like, with shape (n_samples,), default = None
        Optional group labels when GroupKFold is used for the cross validation.
        It takes an array with shape (n_samples, ) where n_samples is the number
        of rows in training dataset. When string is passed, it is interpreted as 
        the column name in the dataset containing group labels.


    use_train_data: bool, default = False
        When set to true, train data will be used for plots, instead
        of test data.


    verbose: bool, default = True
        When set to False, progress bar is not displayed.


    display_format: str, default = None
        To display plots in Streamlit (https://www.streamlit.io/), set this to 'streamlit'.
        Currently, not all plots are supported.


    Returns:
        None
        

    Warnings
    --------
    -   Estimators that does not support 'predict_proba' attribute cannot be used for
        'AUC' and 'calibration' plots. 
              
    -   When the target is multiclass, 'calibration', 'threshold', 'manifold' and 'rfe' 
        plots are not available.

    -   When the 'max_features' parameter of a trained model object is not equal to 
        the number of samples in training set, the 'rfe' plot is not available.

    """

    return _CURRENT_EXPERIMENT.plot_model(
        estimator=estimator,
        plot=plot,
        scale=scale,
        save=save,
        fold=fold,
        fit_kwargs=fit_kwargs,
        groups=groups,
        verbose=verbose,
        use_train_data=use_train_data,
<<<<<<< HEAD
=======
        system=True,
>>>>>>> 37f458b2
        display_format=display_format,
    )


@check_if_global_is_not_none(globals(), _CURRENT_EXPERIMENT_DECORATOR_DICT)
def evaluate_model(
    estimator,
    fold: Optional[Union[int, Any]] = None,
    fit_kwargs: Optional[dict] = None,
    groups: Optional[Union[str, Any]] = None,
    use_train_data: bool = False,
):

    """
    This function displays a user interface for analyzing performance of a trained
    model. It calls the ``plot_model`` function internally. 
    

    Example
    -------
    >>> from pycaret.datasets import get_data
    >>> juice = get_data('juice')
    >>> from pycaret.classification import *
    >>> exp_name = setup(data = juice,  target = 'Purchase')
    >>> lr = create_model('lr')
    >>> evaluate_model(lr)
    

    estimator: scikit-learn compatible object
        Trained model object


    fold: int or scikit-learn compatible CV generator, default = None
        Controls cross-validation. If None, the CV generator in the ``fold_strategy`` 
        parameter of the ``setup`` function is used. When an integer is passed, 
        it is interpreted as the 'n_splits' parameter of the CV generator in the 
        ``setup`` function.


    fit_kwargs: dict, default = {} (empty dict)
        Dictionary of arguments passed to the fit method of the model.


    groups: str or array-like, with shape (n_samples,), default = None
        Optional group labels when GroupKFold is used for the cross validation.
        It takes an array with shape (n_samples, ) where n_samples is the number
        of rows in training dataset. When string is passed, it is interpreted as 
        the column name in the dataset containing group labels.


    use_train_data: bool, default = False
        When set to true, train data will be used for plots, instead
        of test data.


    Returns:
        None


    Warnings
    --------
    -   This function only works in IPython enabled Notebook.

    """

    return _CURRENT_EXPERIMENT.evaluate_model(
        estimator=estimator,
        fold=fold,
        fit_kwargs=fit_kwargs,
        groups=groups,
        use_train_data=use_train_data,
    )


@check_if_global_is_not_none(globals(), _CURRENT_EXPERIMENT_DECORATOR_DICT)
def interpret_model(
    estimator,
    plot: str = "summary",
    feature: Optional[str] = None,
    observation: Optional[int] = None,
    use_train_data: bool = False,
    save: bool = False,
    **kwargs,
):

    """ 
    This function analyzes the predictions generated from a tree-based model. It is
    implemented based on the SHAP (SHapley Additive exPlanations). For more info on
    this, please see https://shap.readthedocs.io/en/latest/

    Example
    -------
    >>> from pycaret.datasets import get_data
    >>> juice = get_data('juice')
    >>> from pycaret.classification import *
    >>> exp_name = setup(data = juice,  target = 'Purchase')
    >>> xgboost = create_model('xgboost')
    >>> interpret_model(xgboost)


    estimator: scikit-learn compatible object
        Trained model object


    plot: str, default = 'summary'
        Type of plot. Available options are: 'summary', 'correlation', and 'reason'.


    feature: str, default = None
        Feature to check correlation with. This parameter is only required when ``plot``
        type is 'correlation'. When set to None, it uses the first column in the train
        dataset.


    observation: int, default = None
        Observation index number in holdout set to explain. When ``plot`` is not
        'reason', this parameter is ignored. 


    use_train_data: bool, default = False
        When set to true, train data will be used for plots, instead
        of test data.


    save: bool, default = False
        When set to True, Plot is saved as a 'png' file in current working directory.


    **kwargs:
        Additional keyword arguments to pass to the plot.


    Returns:
        None

    """

    return _CURRENT_EXPERIMENT.interpret_model(
        estimator=estimator,
        plot=plot,
        feature=feature,
        observation=observation,
        use_train_data=use_train_data,
        save=save,
        **kwargs,
    )


@check_if_global_is_not_none(globals(), _CURRENT_EXPERIMENT_DECORATOR_DICT)
def calibrate_model(
    estimator,
    method: str = "sigmoid",
    fold: Optional[Union[int, Any]] = None,
    round: int = 4,
    fit_kwargs: Optional[dict] = None,
    groups: Optional[Union[str, Any]] = None,
    verbose: bool = True,
) -> Any:

    """  
    This function calibrates the probability of a given estimator using isotonic
    or logistic regression. The output of this function is a score grid with CV 
    scores by fold. Metrics evaluated during CV can be accessed using the 
    ``get_metrics`` function. Custom metrics can be added or removed using 
    ``add_metric`` and ``remove_metric`` function. 


    Example
    -------
    >>> from pycaret.datasets import get_data
    >>> juice = get_data('juice')
    >>> from pycaret.classification import *
    >>> exp_name = setup(data = juice,  target = 'Purchase')
    >>> dt = create_model('dt')
    >>> calibrated_dt = calibrate_model(dt)


    estimator: scikit-learn compatible object
        Trained model object
    

    method: str, default = 'sigmoid'
        The method to use for calibration. Can be 'sigmoid' which corresponds to 
        Platt's method or 'isotonic' which is a non-parametric approach. 


    fold: int or scikit-learn compatible CV generator, default = None
        Controls cross-validation. If None, the CV generator in the ``fold_strategy`` 
        parameter of the ``setup`` function is used. When an integer is passed, 
        it is interpreted as the 'n_splits' parameter of the CV generator in the 
        ``setup`` function.


    round: int, default = 4
        Number of decimal places the metrics in the score grid will be rounded to. 


    fit_kwargs: dict, default = {} (empty dict)
        Dictionary of arguments passed to the fit method of the model.


    groups: str or array-like, with shape (n_samples,), default = None
        Optional group labels when GroupKFold is used for the cross validation.
        It takes an array with shape (n_samples, ) where n_samples is the number
        of rows in training dataset. When string is passed, it is interpreted as 
        the column name in the dataset containing group labels.


    verbose: bool, default = True
        Score grid is not printed when verbose is set to False.


    Returns:
        Trained Model


    Warnings
    --------
    - Avoid isotonic calibration with too few calibration samples (< 1000) since it 
      tends to overfit.

    """

    return _CURRENT_EXPERIMENT.calibrate_model(
        estimator=estimator,
        method=method,
        fold=fold,
        round=round,
        fit_kwargs=fit_kwargs,
        groups=groups,
        verbose=verbose,
    )


@check_if_global_is_not_none(globals(), _CURRENT_EXPERIMENT_DECORATOR_DICT)
def optimize_threshold(
    estimator,
    true_positive: int = 0,
    true_negative: int = 0,
    false_positive: int = 0,
    false_negative: int = 0,
):

    """
    This function optimizes probability threshold for a given estimator using 
    custom cost function. The function displays a plot of optimized cost as a
    function of probability threshold between 0.0 to 1.0 and returns the 
    optimized threshold value as a numpy float. 


    Example
    -------
    >>> from pycaret.datasets import get_data
    >>> juice = get_data('juice')
    >>> from pycaret.classification import *
    >>> exp_name = setup(data = juice,  target = 'Purchase')
    >>> lr = create_model('lr')
    >>> optimize_threshold(lr, true_negative = 10, false_negative = -100)


    estimator: scikit-learn compatible object
        Trained model object
    

    true_positive: int, default = 0
        Cost function or returns for true positive.  
    

    true_negative: int, default = 0
        Cost function or returns for true negative.
    

    false_positive: int, default = 0
        Cost function or returns for false positive.    
    

    false_negative: int, default = 0
        Cost function or returns for false negative.       
    

    Returns:
        numpy.float64 


    Warnings
    --------
    - This function is not supported when target is multiclass. 

    """

    return _CURRENT_EXPERIMENT.optimize_threshold(
        estimator=estimator,
        true_positive=true_positive,
        true_negative=true_negative,
        false_positive=false_positive,
        false_negative=false_negative,
    )


@check_if_global_is_not_none(globals(), _CURRENT_EXPERIMENT_DECORATOR_DICT)
def predict_model(
    estimator,
    data: Optional[pd.DataFrame] = None,
    probability_threshold: Optional[float] = None,
    encoded_labels: bool = False,
    raw_score: bool = False,
    round: int = 4,
    verbose: bool = True,
) -> pd.DataFrame:

    """
    This function predicts ``Label`` and ``Score`` (probability of predicted 
    class) using a trained model. When ``data`` is None, it predicts label and 
    score on the holdout set.
    
    
    Example
    -------
    >>> from pycaret.datasets import get_data
    >>> juice = get_data('juice')
    >>> from pycaret.classification import *
    >>> exp_name = setup(data = juice,  target = 'Purchase')
    >>> lr = create_model('lr')
    >>> pred_holdout = predict_model(lr)
    >>> pred_unseen = predict_model(lr, data = unseen_dataframe)
        

    estimator: scikit-learn compatible object
        Trained model object


    data: pandas.DataFrame
        Shape (n_samples, n_features). All features used during training 
        must be available in the unseen dataset.
    

    probability_threshold: float, default = None
        Threshold for converting predicted probability to class label.
        It defaults to 0.5 for all classifiers unless explicitly defined 
        in this parameter. 


    encoded_labels: bool, default = False
        When set to True, will return labels encoded as an integer.


    raw_score: bool, default = False
        When set to True, scores for all labels will be returned.


    round: int, default = 4
        Number of decimal places the metrics in the score grid will be rounded to. 


    verbose: bool, default = True
        When set to False, holdout score grid is not printed.


    Returns:
        pandas.DataFrame


    Warnings
    --------
    - The behavior of the ``predict_model`` is changed in version 2.1 without backward 
      compatibility. As such, the pipelines trained using the version (<= 2.0), may not 
      work for inference with version >= 2.1. You can either retrain your models with a 
      newer version or downgrade the version for inference.

    """

    return _CURRENT_EXPERIMENT.predict_model(
        estimator=estimator,
        data=data,
        probability_threshold=probability_threshold,
        encoded_labels=encoded_labels,
        raw_score=raw_score,
        round=round,
        verbose=verbose,
    )


@check_if_global_is_not_none(globals(), _CURRENT_EXPERIMENT_DECORATOR_DICT)
def finalize_model(
    estimator,
    fit_kwargs: Optional[dict] = None,
    groups: Optional[Union[str, Any]] = None,
    model_only: bool = True,
) -> Any:

    """
    This function trains a given estimator on the entire dataset including the 
    holdout set. 
    
    
    Example
    -------
    >>> from pycaret.datasets import get_data
    >>> juice = get_data('juice')
    >>> from pycaret.classification import *
    >>> exp_name = setup(data = juice,  target = 'Purchase')
    >>> lr = create_model('lr')
    >>> final_lr = finalize_model(lr)
    

    estimator: scikit-learn compatible object
        Trained model object


    fit_kwargs: dict, default = {} (empty dict)
        Dictionary of arguments passed to the fit method of the model.


    groups: str or array-like, with shape (n_samples,), default = None
        Optional group labels when GroupKFold is used for the cross validation.
        It takes an array with shape (n_samples, ) where n_samples is the number
        of rows in training dataset. When string is passed, it is interpreted as 
        the column name in the dataset containing group labels.


    model_only: bool, default = True
        When set to False, only model object is re-trained and all the 
        transformations in Pipeline are ignored.


    Returns:
        Trained Model
      
    """

    return _CURRENT_EXPERIMENT.finalize_model(
        estimator=estimator,
        fit_kwargs=fit_kwargs,
        groups=groups,
        model_only=model_only,
    )


@check_if_global_is_not_none(globals(), _CURRENT_EXPERIMENT_DECORATOR_DICT)
def deploy_model(
    model, model_name: str, authentication: dict, platform: str = "aws",
):

    """
    This function deploys the transformation pipeline and trained model on cloud.
    

    Example
    -------
    >>> from pycaret.datasets import get_data
    >>> juice = get_data('juice')
    >>> from pycaret.classification import *
    >>> exp_name = setup(data = juice,  target = 'Purchase')
    >>> lr = create_model('lr')
    >>> deploy_model(model = lr, model_name = 'lr-for-deployment', platform = 'aws', authentication = {'bucket' : 'S3-bucket-name'})
        

    Amazon Web Service (AWS) users:
        To deploy a model on AWS S3 ('aws'), environment variables must be set in your
        local environment. To configure AWS environment variables, type ``aws configure`` 
        in the command line. Following information from the IAM portal of amazon console 
        account is required:

        - AWS Access Key ID
        - AWS Secret Key Access
        - Default Region Name (can be seen under Global settings on your AWS console)

        More info: https://docs.aws.amazon.com/cli/latest/userguide/cli-configure-envvars.html


    Google Cloud Platform (GCP) users:
        To deploy a model on Google Cloud Platform ('gcp'), project must be created 
        using command line or GCP console. Once project is created, you must create 
        a service account and download the service account key as a JSON file to set 
        environment variables in your local environment. 

        More info: https://cloud.google.com/docs/authentication/production

    
    Microsoft Azure (Azure) users:
        To deploy a model on Microsoft Azure ('azure'), environment variables for connection
        string must be set in your local environment. Go to settings of storage account on
        Azure portal to access the connection string required. 

        More info: https://docs.microsoft.com/en-us/azure/storage/blobs/storage-quickstart-blobs-python?toc=%2Fpython%2Fazure%2FTOC.json


    model: scikit-learn compatible object
        Trained model object
    

    model_name: str
        Name of model.
    

    authentication: dict
        Dictionary of applicable authentication tokens.

        When platform = 'aws':
        {'bucket' : 'S3-bucket-name'}

        When platform = 'gcp':
        {'project': 'gcp-project-name', 'bucket' : 'gcp-bucket-name'}

        When platform = 'azure':
        {'container': 'azure-container-name'}
    

    platform: str, default = 'aws'
        Name of the cloud platform. Currently supported platforms: 'aws', 'gcp' and 'azure'.
    

    Returns:
        None

    """

    return _CURRENT_EXPERIMENT.deploy_model(
        model=model,
        model_name=model_name,
        authentication=authentication,
        platform=platform,
    )


<<<<<<< HEAD
@check_if_global_is_not_none(globals(), _CURRENT_EXPERIMENT_DECORATOR_DICT)
def save_model(model, model_name: str, model_only: bool = False, verbose: bool = True):
=======
def save_model(
    model, model_name: str, model_only: bool = False, verbose: bool = True, **kwargs
):
>>>>>>> 37f458b2

    """
    This function saves the transformation pipeline and trained model object 
    into the current working directory as a pickle file for later use. 
    
    Example
    -------
    >>> from pycaret.datasets import get_data
    >>> juice = get_data('juice')
    >>> from pycaret.classification import *
    >>> exp_name = setup(data = juice,  target = 'Purchase')
    >>> lr = create_model('lr')
    >>> save_model(lr, 'saved_lr_model')
    

    model: scikit-learn compatible object
        Trained model object
    

    model_name: str
        Name of the model.
    

    model_only: bool, default = False
        When set to True, only trained model object is saved instead of the 
        entire pipeline.


    verbose: bool, default = True
        Success message is not printed when verbose is set to False.


    **kwargs: 
        Additional keyword arguments to pass to joblib.dump().


    Returns:
        Tuple of the model object and the filename.

    """

<<<<<<< HEAD
    return _CURRENT_EXPERIMENT.save_model(
        model=model, model_name=model_name, model_only=model_only, verbose=verbose
=======
    return pycaret.internal.tabular.save_model(
        model=model,
        model_name=model_name,
        model_only=model_only,
        verbose=verbose,
        **kwargs,
>>>>>>> 37f458b2
    )


@check_if_global_is_not_none(globals(), _CURRENT_EXPERIMENT_DECORATOR_DICT)
def load_model(
    model_name,
    platform: Optional[str] = None,
    authentication: Optional[Dict[str, str]] = None,
    verbose: bool = True,
):

    """
    This function loads a previously saved pipeline.
    

    Example
    -------
    >>> from pycaret.classification import load_model
    >>> saved_lr = load_model('saved_lr_model')


    model_name: str
        Name of the model.
      

    platform: str, default = None
        Name of the cloud platform. Currently supported platforms: 
        'aws', 'gcp' and 'azure'.
    

    authentication: dict, default = None
        dictionary of applicable authentication tokens.

        when platform = 'aws':
        {'bucket' : 'S3-bucket-name'}

        when platform = 'gcp':
        {'project': 'gcp-project-name', 'bucket' : 'gcp-bucket-name'}

        when platform = 'azure':
        {'container': 'azure-container-name'}
    

    verbose: bool, default = True
        Success message is not printed when verbose is set to False.


    Returns:
        Trained Model

    """

    return _CURRENT_EXPERIMENT.load_model(
        model_name=model_name,
        platform=platform,
        authentication=authentication,
        verbose=verbose,
    )


@check_if_global_is_not_none(globals(), _CURRENT_EXPERIMENT_DECORATOR_DICT)
def automl(
    optimize: str = "Accuracy", use_holdout: bool = False, turbo: bool = True
) -> Any:

    """ 
    This function returns the best model out of all trained models in
    current session based on the ``optimize`` parameter. Metrics
    evaluated can be accessed using the ``get_metrics`` function. 

    
    Example
    -------
    >>> from pycaret.datasets import get_data
    >>> juice = get_data('juice')
    >>> from pycaret.classification import *
    >>> exp_name = setup(data = juice,  target = 'Purchase')
    >>> top3 = compare_models(n_select = 3)
    >>> tuned_top3 = [tune_model(i) for i in top3]
    >>> blender = blend_models(tuned_top3)
    >>> stacker = stack_models(tuned_top3)
    >>> best_auc_model = automl(optimize = 'AUC')


    optimize: str, default = 'Accuracy'
        Metric to use for model selection. It also accepts custom metrics
        added using the ``add_metric`` function. 


    use_holdout: bool, default = False
        When set to True, metrics are evaluated on holdout set instead of CV.


    turbo: bool, default = True
        When set to True and use_holdout is False, only models created with default fold
        parameter will be considered. If set to False, models created with a non-default
        fold parameter will be scored again using default fold settings, so that they can be
        compared.


    Returns:
        Trained Model

    """
    return _CURRENT_EXPERIMENT.automl(
        optimize=optimize, use_holdout=use_holdout, turbo=turbo
    )


@check_if_global_is_not_none(globals(), _CURRENT_EXPERIMENT_DECORATOR_DICT)
def pull(pop: bool = False) -> pd.DataFrame:

    """  
    Returns last printed score grid. Use ``pull`` function after
    any training function to store the score grid in pandas.DataFrame.


    pop: bool, default = False
        If True, will pop (remove) the returned dataframe from the
        display container.


    Returns:
        pandas.DataFrame

    """
    return _CURRENT_EXPERIMENT.pull(pop=pop)


@check_if_global_is_not_none(globals(), _CURRENT_EXPERIMENT_DECORATOR_DICT)
def models(
    type: Optional[str] = None, internal: bool = False, raise_errors: bool = True,
) -> pd.DataFrame:

    """
    Returns table of models available in the model library.

    Example
    -------
    >>> from pycaret.datasets import get_data
    >>> juice = get_data('juice')
    >>> from pycaret.classification import *
    >>> exp_name = setup(data = juice,  target = 'Purchase')    
    >>> all_models = models()


    type: str, default = None
        - linear : filters and only return linear models
        - tree : filters and only return tree based models
        - ensemble : filters and only return ensemble models
    

    internal: bool, default = False
        When True, will return extra columns and rows used internally.


    raise_errors: bool, default = True
        When False, will suppress all exceptions, ignoring models
        that couldn't be created.


    Returns:
        pandas.DataFrame

    """
    return _CURRENT_EXPERIMENT.models(
        type=type, internal=internal, raise_errors=raise_errors
    )


@check_if_global_is_not_none(globals(), _CURRENT_EXPERIMENT_DECORATOR_DICT)
def get_metrics(
    reset: bool = False, include_custom: bool = True, raise_errors: bool = True,
) -> pd.DataFrame:

    """
    Returns table of available metrics used for CV.


    Example
    -------
    >>> from pycaret.datasets import get_data
    >>> juice = get_data('juice')
    >>> from pycaret.classification import *
    >>> exp_name = setup(data = juice,  target = 'Purchase')    
    >>> all_metrics = get_metrics()


    reset: bool, default = False
        When True, will reset all changes made using the ``add_metric`` 
        and ``remove_metric`` function.


    include_custom: bool, default = True
        Whether to include user added (custom) metrics or not.


    raise_errors: bool, default = True
        If False, will suppress all exceptions, ignoring models that
        couldn't be created.


    Returns:
        pandas.DataFrame

    """

    return _CURRENT_EXPERIMENT.get_metrics(
        reset=reset, include_custom=include_custom, raise_errors=raise_errors,
    )


@check_if_global_is_not_none(globals(), _CURRENT_EXPERIMENT_DECORATOR_DICT)
def add_metric(
    id: str,
    name: str,
    score_func: type,
    target: str = "pred",
    greater_is_better: bool = True,
    multiclass: bool = True,
    **kwargs,
) -> pd.Series:

    """ 
    Adds a custom metric to be used for CV.


    Example
    -------
    >>> from pycaret.datasets import get_data
    >>> juice = get_data('juice')
    >>> from pycaret.classification import *
    >>> exp_name = setup(data = juice,  target = 'Purchase') 
    >>> from sklearn.metrics import log_loss
    >>> add_metric('logloss', 'Log Loss', log_loss, greater_is_better = False)


    id: str
        Unique id for the metric.


    name: str
        Display name of the metric.


    score_func: type
        Score function (or loss function) with signature ``score_func(y, y_pred, **kwargs)``.


    target: str, default = 'pred'
        The target of the score function.

        - 'pred' for the prediction table
        - 'pred_proba' for pred_proba
        - 'threshold' for decision_function or predict_proba


    greater_is_better: bool, default = True
        Whether ``score_func`` is higher the better or not.


    multiclass: bool, default = True
        Whether the metric supports multiclass target.


    **kwargs:
        Arguments to be passed to score function.


    Returns:
        pandas.Series

    """

    return _CURRENT_EXPERIMENT.add_metric(
        id=id,
        name=name,
        score_func=score_func,
        target=target,
        greater_is_better=greater_is_better,
        multiclass=multiclass,
        **kwargs,
    )


@check_if_global_is_not_none(globals(), _CURRENT_EXPERIMENT_DECORATOR_DICT)
def remove_metric(name_or_id: str):

    """  
    Removes a metric from CV.


    Example
    -------
    >>> from pycaret.datasets import get_data
    >>> juice = get_data('juice')
    >>> from pycaret.classification import *
    >>> exp_name = setup(data = juice,  target = 'Purchase') 
    >>> remove_metric('MCC')


    name_or_id: str
        Display name or ID of the metric.

    
    Returns:
        None

    """
    return _CURRENT_EXPERIMENT.remove_metric(name_or_id=name_or_id)


@check_if_global_is_not_none(globals(), _CURRENT_EXPERIMENT_DECORATOR_DICT)
def get_logs(experiment_name: Optional[str] = None, save: bool = False) -> pd.DataFrame:

    """
    Returns a table of experiment logs. Only works when ``log_experiment``
    is True when initializing the ``setup`` function.


    Example
    -------
    >>> from pycaret.datasets import get_data
    >>> juice = get_data('juice')
    >>> from pycaret.classification import *
    >>> exp_name = setup(data = juice,  target = 'Purchase', log_experiment = True) 
    >>> best = compare_models()
    >>> exp_logs = get_logs()


    experiment_name: str, default = None
        When None current active run is used.


    save: bool, default = False
        When set to True, csv file is saved in current working directory.


    Returns:
        pandas.DataFrame

    """

    return _CURRENT_EXPERIMENT.get_logs(experiment_name=experiment_name, save=save)


@check_if_global_is_not_none(globals(), _CURRENT_EXPERIMENT_DECORATOR_DICT)
def get_config(variable: str):

    """
    This function retrieves the global variables created when initializing the 
    ``setup`` function. Following variables are accessible:

    - X: Transformed dataset (X)
    - y: Transformed dataset (y)  
    - X_train: Transformed train dataset (X)
    - X_test: Transformed test/holdout dataset (X)
    - y_train: Transformed train dataset (y)
    - y_test: Transformed test/holdout dataset (y)
    - seed: random state set through session_id
    - prep_pipe: Transformation pipeline
    - fold_shuffle_param: shuffle parameter used in Kfolds
    - n_jobs_param: n_jobs parameter used in model training
    - html_param: html_param configured through setup
    - create_model_container: results grid storage container
    - master_model_container: model storage container
    - display_container: results display container
    - exp_name_log: Name of experiment
    - logging_param: log_experiment param
    - log_plots_param: log_plots param
    - USI: Unique session ID parameter
    - fix_imbalance_param: fix_imbalance param
    - fix_imbalance_method_param: fix_imbalance_method param
    - data_before_preprocess: data before preprocessing
    - target_param: name of target variable
    - gpu_param: use_gpu param configured through setup
    - fold_generator: CV splitter configured in fold_strategy
    - fold_param: fold params defined in the setup
    - fold_groups_param: fold groups defined in the setup
    - stratify_param: stratify parameter defined in the setup


    Example
    -------
    >>> from pycaret.datasets import get_data
    >>> juice = get_data('juice')
    >>> from pycaret.classification import *
    >>> exp_name = setup(data = juice,  target = 'Purchase') 
    >>> X_train = get_config('X_train') 


    Returns:
        Global variable

    """

    return _CURRENT_EXPERIMENT.get_config(variable=variable)


@check_if_global_is_not_none(globals(), _CURRENT_EXPERIMENT_DECORATOR_DICT)
def set_config(variable: str, value):

    """
    This function resets the global variables. Following variables are 
    accessible:

    - X: Transformed dataset (X)
    - y: Transformed dataset (y)  
    - X_train: Transformed train dataset (X)
    - X_test: Transformed test/holdout dataset (X)
    - y_train: Transformed train dataset (y)
    - y_test: Transformed test/holdout dataset (y)
    - seed: random state set through session_id
    - prep_pipe: Transformation pipeline
    - fold_shuffle_param: shuffle parameter used in Kfolds
    - n_jobs_param: n_jobs parameter used in model training
    - html_param: html_param configured through setup
    - create_model_container: results grid storage container
    - master_model_container: model storage container
    - display_container: results display container
    - exp_name_log: Name of experiment
    - logging_param: log_experiment param
    - log_plots_param: log_plots param
    - USI: Unique session ID parameter
    - fix_imbalance_param: fix_imbalance param
    - fix_imbalance_method_param: fix_imbalance_method param
    - data_before_preprocess: data before preprocessing
    - target_param: name of target variable
    - gpu_param: use_gpu param configured through setup
    - fold_generator: CV splitter configured in fold_strategy
    - fold_param: fold params defined in the setup
    - fold_groups_param: fold groups defined in the setup
    - stratify_param: stratify parameter defined in the setup

    Example
    -------
    >>> from pycaret.datasets import get_data
    >>> juice = get_data('juice')
    >>> from pycaret.classification import *
    >>> exp_name = setup(data = juice,  target = 'Purchase') 
    >>> set_config('seed', 123) 


    Returns:
        None

    """

    return _CURRENT_EXPERIMENT.set_config(variable=variable, value=value)


@check_if_global_is_not_none(globals(), _CURRENT_EXPERIMENT_DECORATOR_DICT)
def save_config(file_name: str):

    """
    This function save all global variables to a pickle file, allowing to
    later resume without rerunning the ``setup``.


    Example
    -------
    >>> from pycaret.datasets import get_data
    >>> juice = get_data('juice')
    >>> from pycaret.classification import *
    >>> exp_name = setup(data = juice,  target = 'Purchase') 
    >>> save_config('myvars.pkl') 


    Returns:
        None

    """

    return _CURRENT_EXPERIMENT.save_config(file_name=file_name)


@check_if_global_is_not_none(globals(), _CURRENT_EXPERIMENT_DECORATOR_DICT)
def load_config(file_name: str):

    """
    This function loads global variables from a pickle file into Python
    environment.


    Example
    -------
    >>> from pycaret.classification import load_config
    >>> load_config('myvars.pkl') 


    Returns:
        Global variables

    """

    return _CURRENT_EXPERIMENT.load_config(file_name=file_name)


def set_current_experiment(experiment: ClassificationExperiment):
    global _CURRENT_EXPERIMENT

    if not isinstance(experiment, ClassificationExperiment):
        raise TypeError(
            f"experiment must be a PyCaret ClassificationExperiment object, got {type(experiment)}."
        )
    _CURRENT_EXPERIMENT = experiment<|MERGE_RESOLUTION|>--- conflicted
+++ resolved
@@ -1532,10 +1532,6 @@
         groups=groups,
         verbose=verbose,
         use_train_data=use_train_data,
-<<<<<<< HEAD
-=======
-        system=True,
->>>>>>> 37f458b2
         display_format=display_format,
     )
 
@@ -2061,14 +2057,10 @@
     )
 
 
-<<<<<<< HEAD
 @check_if_global_is_not_none(globals(), _CURRENT_EXPERIMENT_DECORATOR_DICT)
-def save_model(model, model_name: str, model_only: bool = False, verbose: bool = True):
-=======
 def save_model(
     model, model_name: str, model_only: bool = False, verbose: bool = True, **kwargs
 ):
->>>>>>> 37f458b2
 
     """
     This function saves the transformation pipeline and trained model object 
@@ -2110,17 +2102,12 @@
 
     """
 
-<<<<<<< HEAD
     return _CURRENT_EXPERIMENT.save_model(
-        model=model, model_name=model_name, model_only=model_only, verbose=verbose
-=======
-    return pycaret.internal.tabular.save_model(
         model=model,
         model_name=model_name,
         model_only=model_only,
         verbose=verbose,
         **kwargs,
->>>>>>> 37f458b2
     )
 
 
