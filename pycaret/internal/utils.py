--- conflicted
+++ resolved
@@ -24,7 +24,6 @@
     Y = 1 #year
 
 
-<<<<<<< HEAD
 def to_df(data, index=None, columns=None, pca=False):
     """Convert a dataset to pd.Dataframe.
 
@@ -84,14 +83,14 @@
         data = pd.Series(data, index=index, name=name)
 
     return data
-=======
+
+
 class TSModelTypes(Enum):
     BASELINE = 'baseline'
     CLASSICAL = 'classical'
     LINEAR = 'linear'
     NEIGHBORS = 'neighbors'
     TREE = 'tree'
->>>>>>> ca5fb70b
 
 
 def id_or_display_name(metric, input_ml_usecase, target_ml_usecase):
